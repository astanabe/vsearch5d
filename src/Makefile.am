bin_PROGRAMS = $(top_builddir)/bin/vsearch5d

AM_CFLAGS = -Wall -Wextra -Wpedantic -Wno-ignored-attributes

# Conditionally set profiling based on ENABLE_PROFILING
if ENABLE_PROFILING
AM_CFLAGS += -pg -O1
endif

if TARGET_PPC
AM_CFLAGS += -mcpu=powerpc64le -maltivec
else
if TARGET_AARCH64
AM_CFLAGS += -march=armv8-a+simd -mtune=generic
else
if TARGET_X86_64
AM_CFLAGS += -march=x86-64 -mtune=generic
endif
endif
endif

# Conditionally set NDEBUG based on ENABLE_DEBUG
if ENABLE_DEBUG
# next warnings to activate:
# -fsanitize=undefined,address (run-time warnings; at first, try one at a time)
# -Wconversion
# -Wold-style-cast
# -Wshadow
# -Wsign-conversion
# -Wunused-macros
# -Wuseless-cast
# GCC 14: -Wnrvo (Named Return Value Optimization)
AM_CFLAGS += -UNDEBUG -D_GLIBCXX_DEBUG -Wcast-align -Wdate-time \
             -Wdouble-promotion -Wduplicated-branches -Wduplicated-cond -Wfloat-equal \
             -Wformat=1 -Wformat-overflow -Wlogical-op -Wnon-virtual-dtor -Wnull-dereference \
             -Woverloaded-virtual -Wuninitialized \
             -Wunsafe-loop-optimizations -Wunused -Wvla \
             -Wno-ignored-attributes
             # -Wno-ignored-attributes: ignore warnings due to
             # std::array<__m128i> (__m128i is declared with
             # alignment attributes which are ignored by the
             # std::array template
else
AM_CFLAGS += -DNDEBUG
endif

AM_CXXFLAGS = $(AM_CFLAGS) -std=c++11

export MACOSX_DEPLOYMENT_TARGET=10.9

VSEARCH5DHEADERS=\
align_simd.h \
allpairs.h \
arch.h \
attributes.h \
bitmap.h \
chimera.h \
city.h \
cluster.h \
cpu.h \
cut.h \
db.h \
dbhash.h \
dbindex.h \
derep.h \
derep_prefix.h \
derep_smallmem.h \
dynlibs.h \
eestats.h \
fasta2fastq.h \
fasta.h \
fastq.h \
fastq_chars.h \
fastq_join.h \
fastq_mergepairs.h \
fastq_stats.h \
fastqops.h \
fastx.h \
filter.h \
getseq.h \
kmerhash.h \
linmemalign.h \
mask.h \
md5.h \
minheap.h \
msa.h \
orient.h \
otutable.h \
rereplicate.h \
results.h \
search.h \
searchcore.h \
search_exact.h \
sff_convert.h \
showalign.h \
sha1.h \
shuffle.h \
sintax.h \
sortbylength.h \
sortbysize.h \
subsample.h \
tax.h \
udb.h \
unique.h \
userfields.h \
util.h \
utils/check_output_filehandle.hpp \
utils/cigar.hpp \
utils/cigar_operations.hpp \
utils/compare_strings_nocase.hpp \
utils/fatal.hpp \
utils/kmer_hash_struct.hpp \
utils/maps.hpp \
<<<<<<< HEAD
utils/seqcmp.h \
vsearch5d.h \
=======
utils/open_file.hpp \
utils/os_byteswap.hpp \
utils/progress.hpp \
utils/seqcmp.hpp \
utils/span.hpp \
utils/taxonomic_fields.h \
utils/xpthread.hpp \
vsearch.h \
>>>>>>> 4dc3520a
xstring.h

if TARGET_X86_64
libcpu_sse2_a_SOURCES = cpu.cc $(VSEARCH5DHEADERS)
libcpu_sse2_a_CXXFLAGS = $(AM_CXXFLAGS) -msse2
libcpu_ssse3_a_SOURCES = cpu.cc $(VSEARCH5DHEADERS)
libcpu_ssse3_a_CXXFLAGS = $(AM_CXXFLAGS) -mssse3 -DSSSE3
noinst_LIBRARIES = libcpu_sse2.a libcpu_ssse3.a libcityhash.a
else
libcpu_a_SOURCES = cpu.cc $(VSEARCH5DHEADERS)
noinst_LIBRARIES = libcpu.a libcityhash.a
endif

libcityhash_a_SOURCES = city.cc city.h

if TARGET_WIN

libcityhash_a_CXXFLAGS = $(AM_CXXFLAGS) -Wno-sign-compare -D_MSC_VER
__top_builddir__bin_vsearch5d_LDFLAGS = -static
__top_builddir__bin_vsearch5d_LDADD = libcityhash.a libcpu_ssse3.a libcpu_sse2.a

else

libcityhash_a_CXXFLAGS = $(AM_CXXFLAGS) -Wno-sign-compare

if TARGET_X86_64
__top_builddir__bin_vsearch5d_LDADD = libcityhash.a libcpu_ssse3.a libcpu_sse2.a
else
__top_builddir__bin_vsearch5d_LDADD = libcityhash.a libcpu.a
endif

endif

__top_builddir__bin_vsearch5d_SOURCES = $(VSEARCH5DHEADERS) \
align_simd.cc \
allpairs.cc \
arch.cc \
attributes.cc \
bitmap.cc \
chimera.cc \
cluster.cc \
cut.cc \
db.cc \
dbhash.cc \
dbindex.cc \
derep.cc \
derep_prefix.cc \
derep_smallmem.cc \
dynlibs.cc \
eestats.cc \
fasta2fastq.cc \
fasta.cc \
fastq.cc \
fastq_chars.cc \
fastq_join.cc \
fastq_mergepairs.cc \
fastq_stats.cc \
fastqops.cc \
fastx.cc \
filter.cc \
getseq.cc \
kmerhash.cc \
linmemalign.cc \
mask.cc \
md5.c \
minheap.cc \
msa.cc \
orient.cc \
otutable.cc \
rereplicate.cc \
results.cc \
search.cc \
searchcore.cc \
search_exact.cc \
sff_convert.cc \
sha1.c \
showalign.cc \
shuffle.cc \
sintax.cc \
sortbylength.cc \
sortbysize.cc \
subsample.cc \
tax.cc \
udb.cc \
unique.cc \
userfields.cc \
util.cc \
utils/fatal.cpp \
utils/maps.cpp \
<<<<<<< HEAD
utils/seqcmp.cc \
vsearch5d.cc
=======
utils/check_output_filehandle.cpp \
utils/cigar.cpp \
utils/compare_strings_nocase.cpp \
utils/open_file.cpp \
utils/os_byteswap.cpp \
utils/xpthread.cpp \
utils/seqcmp.cpp \
vsearch.cc
>>>>>>> 4dc3520a
<|MERGE_RESOLUTION|>--- conflicted
+++ resolved
@@ -111,10 +111,6 @@
 utils/fatal.hpp \
 utils/kmer_hash_struct.hpp \
 utils/maps.hpp \
-<<<<<<< HEAD
-utils/seqcmp.h \
-vsearch5d.h \
-=======
 utils/open_file.hpp \
 utils/os_byteswap.hpp \
 utils/progress.hpp \
@@ -122,8 +118,7 @@
 utils/span.hpp \
 utils/taxonomic_fields.h \
 utils/xpthread.hpp \
-vsearch.h \
->>>>>>> 4dc3520a
+vsearch5d.h \
 xstring.h
 
 if TARGET_X86_64
@@ -213,10 +208,6 @@
 util.cc \
 utils/fatal.cpp \
 utils/maps.cpp \
-<<<<<<< HEAD
-utils/seqcmp.cc \
-vsearch5d.cc
-=======
 utils/check_output_filehandle.cpp \
 utils/cigar.cpp \
 utils/compare_strings_nocase.cpp \
@@ -224,5 +215,4 @@
 utils/os_byteswap.cpp \
 utils/xpthread.cpp \
 utils/seqcmp.cpp \
-vsearch.cc
->>>>>>> 4dc3520a
+vsearch5d.cc