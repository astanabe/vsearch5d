--- conflicted
+++ resolved
@@ -94,21 +94,12 @@
 
 /* global constants/data, no need for synchronization */
 static int parts = 0;
-<<<<<<< HEAD
 constexpr auto maxparts = 100;
-constexpr auto window = 64;
+constexpr auto window = 32;
 constexpr auto few = 4;
 constexpr auto maxcandidates = few * maxparts;
 constexpr auto rejects = 16;
 constexpr auto chimera_id = 0.55;
-=======
-const int maxparts = 100;
-const int window = 32;
-const int few = 4;
-const int maxcandidates = few * maxparts;
-const int rejects = 16;
-const double chimera_id = 0.55;
->>>>>>> bd4fa7bb
 static int tophits;
 static pthread_attr_t attr;
 static pthread_t * pthread;
