--- conflicted
+++ resolved
@@ -2,18 +2,14 @@
 
   VSEARCH5D: a modified version of VSEARCH
 
-<<<<<<< HEAD
   Copyright (C) 2016-2025, Akifumi S. Tanabe
 
   Contact: Akifumi S. Tanabe
   https://github.com/astanabe/vsearch5d
 
   Original version of VSEARCH
-=======
->>>>>>> 4dc3520a
   Copyright (C) 2014-2025, Torbjorn Rognes, Frederic Mahe and Tomas Flouri
   All rights reserved.
-
 
   This software is dual-licensed and available under a choice
   of one of two licenses, either under the terms of the GNU
@@ -437,13 +433,8 @@
   hit->id2 = (hit->matches - opt_idoffset) > 0 && (hit->internal_alignmentlength - opt_idoffset) > 0 ?
     100.0 * (hit->matches - opt_idoffset) / (hit->internal_alignmentlength - opt_idoffset) : 0.0;
   /* Marine Biology Lab */
-<<<<<<< HEAD
-  hit->id3 = MAX(0.0, 100.0 * (1.0 - (1.0 * (hit->mismatches + hit->nwgaps) /
+  hit->id3 = std::max(0.0, 100.0 * (1.0 - (1.0 * (hit->mismatches + hit->nwgaps) /
                                       (hit->longest - opt_idoffset))));
-=======
-  hit->id3 = std::max(0.0, 100.0 * (1.0 - (1.0 * (hit->mismatches + hit->nwgaps) /
-                                      hit->longest)));
->>>>>>> 4dc3520a
   /* BLAST */
   hit->id4 = (hit->matches - opt_idoffset) > 0 && (hit->nwalignmentlength - opt_idoffset) > 0 ?
     100.0 * (hit->matches - opt_idoffset) / (hit->nwalignmentlength - opt_idoffset) : 0.0;
