--- conflicted
+++ resolved
@@ -2,13 +2,13 @@
 
   VSEARCH5D: a modified version of VSEARCH
 
-  Copyright (C) 2016-2024, Akifumi S. Tanabe
+  Copyright (C) 2016-2025, Akifumi S. Tanabe
 
   Contact: Akifumi S. Tanabe
   https://github.com/astanabe/vsearch5d
 
   Original version of VSEARCH
-  Copyright (C) 2014-2024, Torbjorn Rognes, Frederic Mahe and Tomas Flouri
+  Copyright (C) 2014-2025, Torbjorn Rognes, Frederic Mahe and Tomas Flouri
   All rights reserved.
 
 
@@ -61,17 +61,13 @@
 
 */
 
-<<<<<<< HEAD
 #include "vsearch5d.h"
-=======
-#include "vsearch.h"
 #include "maps.h"
 #include "mask.h"
 #include <algorithm>  // std::min
 #include <cstdint> // uint64_t
 #include <cstring>  // std::memset
 
->>>>>>> bc8e6d10
 
 /*
   Find the unique kmers or words in a given sequence.
