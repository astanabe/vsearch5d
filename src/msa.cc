--- conflicted
+++ resolved
@@ -67,11 +67,7 @@
 #include <cinttypes>  // macro PRId64
 #include <climits>  // INT_MAX
 #include <cstdint>  // uint64_t
-<<<<<<< HEAD
-#include <cstdio>  // std::FILE, std::sscanf
-=======
 #include <cstdio>  // std::FILE, std::sscanf, std::fprintf
->>>>>>> d15b5cdd
 #include <cstdlib>  // str::strtoll
 #include <cstring>  // std::memset, std::strlen
 #include <iterator> // std::next
@@ -563,11 +559,7 @@
   auto const alignment_length = find_total_alignment_length(max_insertions);
 
   /* allocate memory for profile (for consensus) and aligned seq */
-<<<<<<< HEAD
   std::vector<prof_type> profile(static_cast<unsigned long>(PROFSIZE) * alignment_length);  // C++20 refactoring: std::vector<std::array<prof_type, PROFSIZE>>(alnlen);
-=======
-  std::vector<prof_type> profile(static_cast<unsigned long>(PROFSIZE) * alignment_length);  // refactoring: std::vector<std::array<prof_type, PROFSIZE>>(alnlen);??
->>>>>>> d15b5cdd
   std::vector<char> aln_v(alignment_length + 1);
   std::vector<char> cons_v(alignment_length + 1);
 
