--- conflicted
+++ resolved
@@ -2,17 +2,13 @@
 
   VSEARCH5D: a modified version of VSEARCH
 
-<<<<<<< HEAD
-  Copyright (C) 2016-2022, Akifumi S. Tanabe
+  Copyright (C) 2016-2024, Akifumi S. Tanabe
 
   Contact: Akifumi S. Tanabe
   https://github.com/astanabe/vsearch5d
 
   Original version of VSEARCH
-  Copyright (C) 2014-2022, Torbjorn Rognes, Frederic Mahe and Tomas Flouri
-=======
   Copyright (C) 2014-2024, Torbjorn Rognes, Frederic Mahe and Tomas Flouri
->>>>>>> e79adfd5
   All rights reserved.
 
 
@@ -65,25 +61,7 @@
 
 */
 
-<<<<<<< HEAD
 #include "vsearch5d.h"
-
-/* Compute consensus sequence and msa of clustered sequences */
-
-typedef uint64_t prof_type;
-#define PROFSIZE 6
-
-static char * aln;
-static int alnpos;
-static prof_type * profile;
-
-void msa_add(char c, prof_type abundance)
-{
-  prof_type * p = profile + PROFSIZE * alnpos;
-
-  switch(toupper(c))
-=======
-#include "vsearch.h"
 #include "msa.h"
 #include <array>
 #include <algorithm>  // std::max()
@@ -121,7 +99,6 @@
 
   // refactoring: eliminate unused cases? No, T and U are merged, same as IUPAC and N
   switch(std::toupper(nucleotide))
->>>>>>> e79adfd5
     {
     case 'A':
       profile[offset + A_counter] += abundance;
