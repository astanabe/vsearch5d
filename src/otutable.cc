/*

  VSEARCH5D: a modified version of VSEARCH

  Copyright (C) 2016-2024, Akifumi S. Tanabe

  Contact: Akifumi S. Tanabe
  https://github.com/astanabe/vsearch5d

  Original version of VSEARCH
  Copyright (C) 2014-2024, Torbjorn Rognes, Frederic Mahe and Tomas Flouri
  All rights reserved.


  This software is dual-licensed and available under a choice
  of one of two licenses, either under the terms of the GNU
  General Public License version 3 or the BSD 2-Clause License.


  GNU General Public License version 3

  This program is free software: you can redistribute it and/or modify
  it under the terms of the GNU General Public License as published by
  the Free Software Foundation, either version 3 of the License, or
  (at your option) any later version.

  This program is distributed in the hope that it will be useful,
  but WITHOUT ANY WARRANTY; without even the implied warranty of
  MERCHANTABILITY or FITNESS FOR A PARTICULAR PURPOSE.  See the
  GNU General Public License for more details.

  You should have received a copy of the GNU General Public License
  along with this program.  If not, see <http://www.gnu.org/licenses/>.


  The BSD 2-Clause License

  Redistribution and use in source and binary forms, with or without
  modification, are permitted provided that the following conditions
  are met:

  1. Redistributions of source code must retain the above copyright
  notice, this list of conditions and the following disclaimer.

  2. Redistributions in binary form must reproduce the above copyright
  notice, this list of conditions and the following disclaimer in the
  documentation and/or other materials provided with the distribution.

  THIS SOFTWARE IS PROVIDED BY THE COPYRIGHT HOLDERS AND CONTRIBUTORS
  "AS IS" AND ANY EXPRESS OR IMPLIED WARRANTIES, INCLUDING, BUT NOT
  LIMITED TO, THE IMPLIED WARRANTIES OF MERCHANTABILITY AND FITNESS
  FOR A PARTICULAR PURPOSE ARE DISCLAIMED. IN NO EVENT SHALL THE
  COPYRIGHT HOLDER OR CONTRIBUTORS BE LIABLE FOR ANY DIRECT, INDIRECT,
  INCIDENTAL, SPECIAL, EXEMPLARY, OR CONSEQUENTIAL DAMAGES (INCLUDING,
  BUT NOT LIMITED TO, PROCUREMENT OF SUBSTITUTE GOODS OR SERVICES;
  LOSS OF USE, DATA, OR PROFITS; OR BUSINESS INTERRUPTION) HOWEVER
  CAUSED AND ON ANY THEORY OF LIABILITY, WHETHER IN CONTRACT, STRICT
  LIABILITY, OR TORT (INCLUDING NEGLIGENCE OR OTHERWISE) ARISING IN
  ANY WAY OUT OF THE USE OF THIS SOFTWARE, EVEN IF ADVISED OF THE
  POSSIBILITY OF SUCH DAMAGE.

*/

<<<<<<< HEAD
#include "vsearch5d.h"
=======
#include "vsearch.h"
#include <cinttypes>  // macros PRIu64 and PRId64
#include <ctime>  // std::strftime, std::localtime, std::time, std::time_t, std::tm
#include <cstdint> // int64_t, uint64_t
#include <cstdio>  // std::FILE, std::fprintf
#include <cstring>  // std::strncpy, std::strcspn, std::strspn
#include <map>
#include <set>
#include <string>
#include <utility>  // std::pair
#include <vector>

#ifdef HAVE_REGEX_H
#include <regex.h>
#else
#include <regex>
#endif
>>>>>>> bc8e6d10


/*

  Identify sample and otu identifiers in headers, and count
  abundance of the samples in different OTUs.

  http://www.drive5.com/usearch/manual/upp_labels_sample.html
  http://www.drive5.com/usearch/manual/upp_labels_otus.html

  TODO:
  - add relabel @

*/

#ifndef HAVE_REGEX_H
const std::regex regex_sample("(^|;)(sample|barcodelabel)=([^;]*)($|;)",
                              std::regex::extended);
const std::regex regex_otu("(^|;)otu=([^;]*)($|;)",
                           std::regex::extended);
const std::regex regex_tax("(^|;)tax=([^;]*)($|;)",
                           std::regex::extended);
#endif

using string_set_t = std::set<std::string>;
using string_pair_t = std::pair<std::string, std::string>;
using string_pair_map_t = std::map<string_pair_t, uint64_t>;
using otu_tax_map_t = std::map<std::string, std::string>;
using string_no_map_t = std::map<std::string, uint64_t>;

struct otutable_s
{
#ifdef HAVE_REGEX_H
  regex_t regex_sample;
  regex_t regex_otu;
  regex_t regex_tax;
#endif

  string_set_t otu_set;
  string_set_t sample_set;
  string_pair_map_t sample_otu_count;
  string_pair_map_t otu_sample_count;
  otu_tax_map_t otu_tax_map;
};

static otutable_s * otutable;


auto otutable_init() -> void
{
  otutable = new otutable_s;

#ifdef HAVE_REGEX_H
  /* compile regular expression matchers */
  if (regcomp(&otutable->regex_sample,
              "(^|;)(sample|barcodelabel)=([^;]*)($|;)",
              REG_EXTENDED))
    {
      fatal("Compilation of regular expression for sample annotation failed");
    }

  if (regcomp(&otutable->regex_otu,
              "(^|;)otu=([^;]*)($|;)",
              REG_EXTENDED))
    {
      fatal("Compilation of regular expression for otu annotation failed");
    }

  if (regcomp(&otutable->regex_tax,
              "(^|;)tax=([^;]*)($|;)",
              REG_EXTENDED))
    {
      fatal("Compilation of regular expression for taxonomy annotation failed");
    }
#endif
}


auto otutable_done() -> void
{
#ifdef HAVE_REGEX_H
  regfree(&otutable->regex_sample);
  regfree(&otutable->regex_otu);
  regfree(&otutable->regex_tax);
#endif

  otutable->otu_set.clear();
  otutable->sample_set.clear();
  otutable->sample_otu_count.clear();
  otutable->otu_sample_count.clear();
  delete otutable;
}


auto otutable_add(char * query_header, char * target_header, int64_t abundance) -> void
{
  /* read sample annotation in query */

  int len_sample = 0;
  char * start_sample = query_header;
  char * sample_name = nullptr;

  if (query_header)
    {
#ifdef HAVE_REGEX_H
      regmatch_t pmatch_sample[5];
      if (! regexec(&otutable->regex_sample, query_header, 5, pmatch_sample, 0))
        {
          /* match: use the matching sample name */
          len_sample = pmatch_sample[3].rm_eo - pmatch_sample[3].rm_so;
          start_sample += pmatch_sample[3].rm_so;
        }
#else
      std::cmatch cmatch_sample;
      if (regex_search(query_header, cmatch_sample, regex_sample))
        {
          len_sample = cmatch_sample.length(3);
          start_sample += cmatch_sample.position(3);
        }
#endif
      else
        {
          /* no match: use first name in header with A-Za-z0-9_ */
          len_sample = strspn(query_header,
                              "ABCDEFGHIJKLMNOPQRSTUVWXYZ"
                              "abcdefghijklmnopqrstuvwxyz"
                              "_"
                              "0123456789");
        }

      sample_name = (char *) xmalloc(len_sample + 1);
      std::strncpy(sample_name, start_sample, len_sample);
      sample_name[len_sample] = '\0';
    }


  /* read OTU annotation in target */

  int len_otu = 0;
  char * start_otu = target_header;
  char * otu_name = nullptr;

  if (target_header)
    {
#ifdef HAVE_REGEX_H
      regmatch_t pmatch_otu[4];
      if (! regexec(&otutable->regex_otu, target_header, 4, pmatch_otu, 0))
        {
          /* match: use the matching otu name */
          len_otu = pmatch_otu[2].rm_eo - pmatch_otu[2].rm_so;
          start_otu += pmatch_otu[2].rm_so;
        }
#else
      std::cmatch cmatch_otu;
      if (regex_search(target_header, cmatch_otu, regex_otu))
        {
          len_otu = cmatch_otu.length(2);
          start_otu += cmatch_otu.position(2);
        }
#endif
      else
        {
          /* no match: use first name in header up to ; */
          len_otu = strcspn(target_header, ";");
        }

      otu_name = (char *) xmalloc(len_otu + 1);
      std::strncpy(otu_name, start_otu, len_otu);
      otu_name[len_otu] = 0;

      /* read tax annotation in target */

#ifdef HAVE_REGEX_H
      char * start_tax = target_header;

      regmatch_t pmatch_tax[4];
      if (! regexec(&otutable->regex_tax, target_header, 4, pmatch_tax, 0))
        {
          /* match: use the matching tax name */
          int const len_tax = pmatch_tax[2].rm_eo - pmatch_tax[2].rm_so;
          start_tax += pmatch_tax[2].rm_so;

          std::vector<char> tax_name(len_tax + 1);
          std::strncpy(tax_name.data(), start_tax, len_tax);
          tax_name[len_tax] = '\0';
          otutable->otu_tax_map[otu_name] = tax_name.data();
        }
#else
      std::cmatch cmatch_tax;
      if (regex_search(target_header, cmatch_tax, regex_tax))
        {
          otutable->otu_tax_map[otu_name] = cmatch_tax.str(2);
        }
#endif
    }

  /* store data */

  if (sample_name) {
    otutable->sample_set.insert(sample_name);
  }

  if (otu_name) {
    otutable->otu_set.insert(otu_name);
  }

  if (sample_name && otu_name && abundance)
    {
      otutable->sample_otu_count[string_pair_t(sample_name,otu_name)] += abundance;
      otutable->otu_sample_count[string_pair_t(otu_name,sample_name)] += abundance;
    }

  if (otu_name) {
    xfree(otu_name);
  }

  if (sample_name) {
    xfree(sample_name);
  }
}


auto otutable_print_otutabout(std::FILE * output_handle) -> void
{
  int64_t progress = 0;
  progress_init("Writing OTU table (classic)", otutable->otu_set.size());

  fprintf(output_handle, "#OTU ID");
  for (auto const & it_sample : otutable->sample_set)
    {
      fprintf(output_handle, "\t%s", it_sample.c_str());
    }
  if (! otutable->otu_tax_map.empty())
    {
      fprintf(output_handle, "\ttaxonomy");
    }
  fprintf(output_handle, "\n");

  auto it_map = otutable->otu_sample_count.begin();
  for (auto it_otu = otutable->otu_set.begin();
       it_otu != otutable->otu_set.end();
       ++it_otu)
    {
      fprintf(output_handle, "%s", it_otu->c_str());

      for (auto it_sample = otutable->sample_set.begin();
           it_sample != otutable->sample_set.end();
           ++it_sample)
        {
          uint64_t a = 0;
          if ((it_map != otutable->otu_sample_count.end()) &&
              (it_map->first.first == *it_otu) &&
              (it_map->first.second == *it_sample))
            {
              a = it_map->second;
              ++it_map;
            }
          fprintf(output_handle, "\t%" PRIu64, a);
        }
      if (! otutable->otu_tax_map.empty())
        {
          fprintf(output_handle, "\t");
          auto it
            = otutable->otu_tax_map.find(*it_otu);
          if (it != otutable->otu_tax_map.end())
            {
              fprintf(output_handle, "%s", it->second.c_str());
            }
        }
      fprintf(output_handle, "\n");
      progress_update(++progress);
    }
  progress_done();
}


auto otutable_print_mothur_shared_out(std::FILE * output_handle) -> void
{
  int64_t progress = 0;
  progress_init("Writing OTU table (mothur)", otutable->sample_set.size());

  fprintf(output_handle, "label\tGroup\tnumOtus");
  int64_t numotus = 0;
  for (const auto & it_otu : otutable->otu_set)
    {
      const char * otu_name = it_otu.c_str();
      fprintf(output_handle, "\t%s", otu_name);
      ++numotus;
    }
  fprintf(output_handle, "\n");

  auto it_map = otutable->sample_otu_count.begin();

  for (auto it_sample = otutable->sample_set.begin();
       it_sample != otutable->sample_set.end();
       ++it_sample)
    {
      fprintf(output_handle, "vsearch\t%s\t%" PRId64, it_sample->c_str(), numotus);

      for (auto it_otu = otutable->otu_set.begin();
           it_otu != otutable->otu_set.end();
           ++it_otu)
        {
          uint64_t a = 0;
          if ((it_map != otutable->sample_otu_count.end()) &&
              (it_map->first.first == *it_sample) &&
              (it_map->first.second == *it_otu))
            {
              a = it_map->second;
              ++it_map;
            }
          fprintf(output_handle, "\t%" PRIu64, a);
        }

      fprintf(output_handle, "\n");
      progress_update(++progress);
    }
  progress_done();
}


auto otutable_print_biomout(std::FILE * output_handle) -> void
{
  int64_t progress = 0;
  progress_init("Writing OTU table (biom 1.0)", otutable->otu_sample_count.size());

  int64_t const rows = otutable->otu_set.size();
  int64_t const columns = otutable->sample_set.size();

  static const time_t time_now = time(nullptr);
  struct tm * tm_now = localtime(& time_now);
  char date[50];
  strftime(date, 50, "%Y-%m-%dT%H:%M:%S", tm_now);

  fprintf(output_handle,
          "{\n"
          "\t\"id\":\"%s\",\n"
          "\t\"format\": \"Biological Observation Matrix 1.0\",\n"
          "\t\"format_url\": \"http://biom-format.org/documentation/format_versions/biom-1.0.html\",\n"
          "\t\"type\": \"OTU table\",\n"
          "\t\"generated_by\": \"%s %s\",\n"
          "\t\"date\": \"%s\",\n"
          "\t\"matrix_type\": \"sparse\",\n"
          "\t\"matrix_element_type\": \"int\",\n"
          "\t\"shape\": [%" PRId64 ",%" PRId64 "],\n",
          opt_biomout,
          PROG_NAME, PROG_VERSION,
          date,
          rows,
          columns);

  string_no_map_t otu_no_map;
  uint64_t otu_no = 0;

  fprintf(output_handle, "\t\"rows\":[");
  for (auto it_otu = otutable->otu_set.begin();
       it_otu != otutable->otu_set.end();
       ++it_otu)
    {
      if (it_otu != otutable->otu_set.begin())
        {
          fprintf(output_handle, ",");
        }
      const char * otu_name = it_otu->c_str();
      fprintf(output_handle, "\n\t\t{\"id\":\"%s\", \"metadata\":", otu_name);
      if (otutable->otu_tax_map.empty())
        {
          fprintf(output_handle, "null");
        }
      else
        {
          fprintf(output_handle, R"({"taxonomy":")");
          auto it = otutable->otu_tax_map.find(otu_name);
          if (it != otutable->otu_tax_map.end())
            {
              fprintf(output_handle, "%s", it->second.c_str());
            }
          fprintf(output_handle, "\"}");
        }
      fprintf(output_handle, "}");
      otu_no_map[*it_otu] = otu_no++;
    }
  fprintf(output_handle, "\n");
  fprintf(output_handle, "\t],\n");

  string_no_map_t sample_no_map;
  uint64_t sample_no = 0;

  fprintf(output_handle, "\t\"columns\":[");
  for (auto it_sample = otutable->sample_set.begin();
       it_sample != otutable->sample_set.end();
       ++it_sample)
    {
      if (it_sample != otutable->sample_set.begin())
        {
          fprintf(output_handle, ",");
        }
      fprintf(output_handle, "\n\t\t{\"id\":\"%s\", \"metadata\":null}", it_sample->c_str());
      sample_no_map[*it_sample] = sample_no++;
    }
  fprintf(output_handle, "\n\t],\n");

  bool first = true;
  fprintf(output_handle, "\t\"data\": [");

  for (auto & it_map : otutable->otu_sample_count)
    {
      if (! first)
        {
          fprintf(output_handle, ",");
        }

      otu_no = otu_no_map[it_map.first.first];
      sample_no = sample_no_map[it_map.first.second];

      fprintf(output_handle, "\n\t\t[%" PRIu64 ",%" PRIu64 ",%" PRIu64 "]", otu_no, sample_no, it_map.second);
      first = false;
      progress_update(++progress);
    }
  fprintf(output_handle, "\n\t]\n");

  fprintf(output_handle, "}\n");
  progress_done();
}<|MERGE_RESOLUTION|>--- conflicted
+++ resolved
@@ -2,13 +2,13 @@
 
   VSEARCH5D: a modified version of VSEARCH
 
-  Copyright (C) 2016-2024, Akifumi S. Tanabe
+  Copyright (C) 2016-2025, Akifumi S. Tanabe
 
   Contact: Akifumi S. Tanabe
   https://github.com/astanabe/vsearch5d
 
   Original version of VSEARCH
-  Copyright (C) 2014-2024, Torbjorn Rognes, Frederic Mahe and Tomas Flouri
+  Copyright (C) 2014-2025, Torbjorn Rognes, Frederic Mahe and Tomas Flouri
   All rights reserved.
 
 
@@ -61,10 +61,7 @@
 
 */
 
-<<<<<<< HEAD
 #include "vsearch5d.h"
-=======
-#include "vsearch.h"
 #include <cinttypes>  // macros PRIu64 and PRId64
 #include <ctime>  // std::strftime, std::localtime, std::time, std::time_t, std::tm
 #include <cstdint> // int64_t, uint64_t
@@ -81,7 +78,6 @@
 #else
 #include <regex>
 #endif
->>>>>>> bc8e6d10
 
 
 /*
@@ -379,7 +375,7 @@
        it_sample != otutable->sample_set.end();
        ++it_sample)
     {
-      fprintf(output_handle, "vsearch\t%s\t%" PRId64, it_sample->c_str(), numotus);
+      fprintf(output_handle, "vsearch5d\t%s\t%" PRId64, it_sample->c_str(), numotus);
 
       for (auto it_otu = otutable->otu_set.begin();
            it_otu != otutable->otu_set.end();
