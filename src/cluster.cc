--- conflicted
+++ resolved
@@ -2,17 +2,13 @@
 
   VSEARCH5D: a modified version of VSEARCH
 
-<<<<<<< HEAD
-  Copyright (C) 2016-2022, Akifumi S. Tanabe
+  Copyright (C) 2016-2024, Akifumi S. Tanabe
 
   Contact: Akifumi S. Tanabe
   https://github.com/astanabe/vsearch5d
 
   Original version of VSEARCH
-  Copyright (C) 2014-2022, Torbjorn Rognes, Frederic Mahe and Tomas Flouri
-=======
   Copyright (C) 2014-2024, Torbjorn Rognes, Frederic Mahe and Tomas Flouri
->>>>>>> e79adfd5
   All rights reserved.
 
 
@@ -65,16 +61,12 @@
 
 */
 
-<<<<<<< HEAD
 #include "vsearch5d.h"
-=======
-#include "vsearch.h"
 #include "msa.h"
 #include <cstdio>  // std::FILE
 #include <limits>
 #include <vector>
 
->>>>>>> e79adfd5
 
 static int tophits; /* the maximum number of hits to keep */
 static int seqcount; /* number of database sequences */
