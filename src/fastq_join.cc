--- conflicted
+++ resolved
@@ -2,18 +2,14 @@
 
   VSEARCH5D: a modified version of VSEARCH
 
-<<<<<<< HEAD
   Copyright (C) 2016-2025, Akifumi S. Tanabe
 
   Contact: Akifumi S. Tanabe
   https://github.com/astanabe/vsearch5d
 
   Original version of VSEARCH
-=======
->>>>>>> 4dc3520a
   Copyright (C) 2014-2025, Torbjorn Rognes, Frederic Mahe and Tomas Flouri
   All rights reserved.
-
 
   This software is dual-licensed and available under a choice
   of one of two licenses, either under the terms of the GNU
@@ -64,12 +60,8 @@
 
 */
 
-<<<<<<< HEAD
 #include "vsearch5d.h"
-=======
-#include "vsearch.h"
 #include "utils/fatal.hpp"
->>>>>>> 4dc3520a
 #include "utils/maps.hpp"
 #include <algorithm>  // std::transform
 #include <cinttypes>  // macros PRIu64 and PRId64
@@ -131,31 +123,20 @@
   }
 
 
-<<<<<<< HEAD
-auto open_input_files2(struct Parameters const & parameters) -> struct input_files {
-  struct input_files infiles;
-  infiles.forward.name = parameters.opt_fastq_join2;
-  infiles.reverse.name = parameters.opt_reverse;
-  if (infiles.forward.name != nullptr) {
-    infiles.forward.handle = fastq_open(infiles.forward.name);
-  }
-  if (infiles.reverse.name != nullptr) {
-    infiles.reverse.handle = fastq_open(infiles.reverse.name);
-  }
-  return infiles;
-}
-
-
-auto open_output_files(struct Parameters const & parameters) -> struct output_files {
-  struct output_files outfiles;
-  outfiles.fasta.name = parameters.opt_fastaout;
-  outfiles.fastq.name = parameters.opt_fastqout;
-  if (outfiles.fasta.name != nullptr) {
-    outfiles.fasta.handle = fopen_output(outfiles.fasta.name);
-  }
-  if (outfiles.fastq.name != nullptr) {
-    outfiles.fastq.handle = fopen_output(outfiles.fastq.name);
-=======
+  auto open_input_files2(struct Parameters const & parameters) -> struct input_files {
+    struct input_files infiles;
+    infiles.forward.name = parameters.opt_fastq_join2;
+    infiles.reverse.name = parameters.opt_reverse;
+    if (infiles.forward.name != nullptr) {
+      infiles.forward.handle = fastq_open(infiles.forward.name);
+    }
+    if (infiles.reverse.name != nullptr) {
+      infiles.reverse.handle = fastq_open(infiles.reverse.name);
+    }
+    return infiles;
+  }
+
+
   auto open_output_files(struct Parameters const & parameters) -> struct output_files {
     struct output_files outfiles;
     outfiles.fasta.name = parameters.opt_fastaout;
@@ -167,7 +148,6 @@
       outfiles.fastq.handle = fopen_output(outfiles.fastq.name);
     }
     return outfiles;
->>>>>>> 4dc3520a
   }
 
 
@@ -433,10 +413,8 @@
       std::transform(reverse_sequence.begin(),
                      reverse_sequence.end(),
                      reverse_sequence.begin(),
-                     [](char const & lhs) -> char {
-                       auto const unsigned_lhs = static_cast<unsigned char>(lhs);
-                       auto const complement_lhs = chrmap_complement_vector[unsigned_lhs];
-                       return static_cast<char>(complement_lhs);
+                     [](char const nucleotide) -> char {
+                       return map_complement(nucleotide);
                      });
 
       /* reverse read: reverse quality */
@@ -454,11 +432,11 @@
       if (parameters.opt_fastqout != nullptr)
         {
           fastq_print_general(outfiles.fastq.handle,
-                              const_cast<char *>(final_sequence.c_str()),
+                              final_sequence.c_str(),
                               static_cast<int>(needed),
                               fastq_get_header(infiles.forward.handle),
                               static_cast<int>(fastq_get_header_length(infiles.forward.handle)),
-                              const_cast<char *>(final_quality.c_str()),
+                              final_quality.c_str(),
                               static_cast<int>(fastq_get_abundance(infiles.forward.handle)),
                               static_cast<int>(total + 1),
                               -1.0);
@@ -468,7 +446,7 @@
         {
           fasta_print_general(outfiles.fasta.handle,
                               nullptr,
-                              const_cast<char *>(final_sequence.c_str()),
+                              final_sequence.c_str(),
                               static_cast<int>(needed),
                               fastq_get_header(infiles.forward.handle),
                               static_cast<int>(fastq_get_header_length(infiles.forward.handle)),
