/*

  VSEARCH5D: a modified version of VSEARCH

  Copyright (C) 2016-2024, Akifumi S. Tanabe

  Contact: Akifumi S. Tanabe
  https://github.com/astanabe/vsearch5d

  Original version of VSEARCH
  Copyright (C) 2014-2024, Torbjorn Rognes, Frederic Mahe and Tomas Flouri
  All rights reserved.


  This software is dual-licensed and available under a choice
  of one of two licenses, either under the terms of the GNU
  General Public License version 3 or the BSD 2-Clause License.


  GNU General Public License version 3

  This program is free software: you can redistribute it and/or modify
  it under the terms of the GNU General Public License as published by
  the Free Software Foundation, either version 3 of the License, or
  (at your option) any later version.

  This program is distributed in the hope that it will be useful,
  but WITHOUT ANY WARRANTY; without even the implied warranty of
  MERCHANTABILITY or FITNESS FOR A PARTICULAR PURPOSE.  See the
  GNU General Public License for more details.

  You should have received a copy of the GNU General Public License
  along with this program.  If not, see <http://www.gnu.org/licenses/>.


  The BSD 2-Clause License

  Redistribution and use in source and binary forms, with or without
  modification, are permitted provided that the following conditions
  are met:

  1. Redistributions of source code must retain the above copyright
  notice, this list of conditions and the following disclaimer.

  2. Redistributions in binary form must reproduce the above copyright
  notice, this list of conditions and the following disclaimer in the
  documentation and/or other materials provided with the distribution.

  THIS SOFTWARE IS PROVIDED BY THE COPYRIGHT HOLDERS AND CONTRIBUTORS
  "AS IS" AND ANY EXPRESS OR IMPLIED WARRANTIES, INCLUDING, BUT NOT
  LIMITED TO, THE IMPLIED WARRANTIES OF MERCHANTABILITY AND FITNESS
  FOR A PARTICULAR PURPOSE ARE DISCLAIMED. IN NO EVENT SHALL THE
  COPYRIGHT HOLDER OR CONTRIBUTORS BE LIABLE FOR ANY DIRECT, INDIRECT,
  INCIDENTAL, SPECIAL, EXEMPLARY, OR CONSEQUENTIAL DAMAGES (INCLUDING,
  BUT NOT LIMITED TO, PROCUREMENT OF SUBSTITUTE GOODS OR SERVICES;
  LOSS OF USE, DATA, OR PROFITS; OR BUSINESS INTERRUPTION) HOWEVER
  CAUSED AND ON ANY THEORY OF LIABILITY, WHETHER IN CONTRACT, STRICT
  LIABILITY, OR TORT (INCLUDING NEGLIGENCE OR OTHERWISE) ARISING IN
  ANY WAY OUT OF THE USE OF THIS SOFTWARE, EVEN IF ADVISED OF THE
  POSSIBILITY OF SUCH DAMAGE.

*/

/* Implement fastx_getseq, fastx_getseqs and fastx_getsubseq as described here:
   https://drive5.com/usearch/manual/cmd_fastx_getseqs.html                  */

<<<<<<< HEAD
#include "vsearch5d.h"
=======
#include "vsearch.h"
#include "maps.h"
#include <algorithm>  // std::max, std::min
#include <cctype>  // isalnum
#include <cinttypes>  // macros PRIu64 and PRId64
#include <cstdint> // int64_t, uint64_t
#include <cstdio>  // std::FILE, std::fprintf, std::snprintf, std::fileno, std::fgets
#include <cstdlib>  // std::realloc, std::free
#include <cstring>  // std::strlen, std::memset, std::strcpy, std::strstr
#include <string.h>  // strdup, strcasecmp

>>>>>>> bc8e6d10

static int labels_alloc = 0;
static int labels_count = 0;
static int labels_longest = 0;
static char * * labels_data = nullptr;

auto read_labels_file(char * filename) -> void
{
  FILE * fp_labels = fopen_input(filename);
  if (! fp_labels)
    {
      fatal("Unable to open labels file (%s)", filename);
    }

  xstat_t fs;
  if (xfstat(fileno(fp_labels), & fs))
    {
      fatal("Unable to get status for labels file (%s)", filename);
    }

  bool const is_pipe = S_ISFIFO(fs.st_mode);  // linuxism
  uint64_t file_size = 0;
  if (! is_pipe)
    {
      file_size = fs.st_size;
    }

  progress_init("Reading labels", file_size);

  while (true)
    {
      const int buffer_size = 1024;
      char buffer[buffer_size];
      char * ret = fgets(buffer, buffer_size, fp_labels);
      if (ret)
        {
          int len = strlen(buffer);
          if ((len > 0) && (buffer[len - 1] == '\n'))
            {
              buffer[len - 1] = 0;
              --len;
            }

          labels_longest = std::max(len, labels_longest);

          if (labels_count + 1 > labels_alloc)
            {
              labels_alloc += 1024;
              labels_data = (char **) xrealloc(labels_data,
                                               labels_alloc * sizeof (char *));
              if (! labels_data)
                {
                  fatal("Unable to allocate memory for labels");
                }
            }
          labels_data[labels_count++] = strdup(buffer);
        }
      else
        {
          break;
        }
    }

  fclose(fp_labels);
  progress_done();

  if (labels_longest >= 1023)
    {
      if (! opt_quiet)
        {
          fprintf(stderr, "WARNING: Labels longer than 1023 characters are not supported\n");
        }

      if (opt_log)
        {
          fprintf(fp_log, "WARNING: Labels longer than 1023 characters are not supported\n");
        }
    }
}


auto free_labels() -> void
{
  for (int i = 0; i < labels_count; i++)
    {
      free(labels_data[i]);
    }
  free(labels_data);
  labels_data = nullptr;
}


auto test_label_match(fastx_handle h) -> bool
{
  char * header = fastx_get_header(h);
  int const hlen = fastx_get_header_length(h);
  char * field_buffer = nullptr;
  int field_len = 0;
  if (opt_label_field)
    {
      field_len = strlen(opt_label_field);
      int field_buffer_size = field_len + 2;
      if (opt_label_word)
        {
          field_buffer_size += strlen(opt_label_word);
        }
      else
        {
          field_buffer_size += labels_longest;
        }
      field_buffer = (char *) xmalloc(field_buffer_size);
      snprintf(field_buffer, field_buffer_size, "%s=", opt_label_field);
    }

  if (opt_label)
    {
      char * needle = opt_label;
      int const wlen = strlen(needle);
      if (opt_label_substr_match)
        {
          return xstrcasestr(header, needle);
        }
      else
        {
          return (hlen == wlen) && ! strcasecmp(header, needle); // strcasecmp is a linuxism
        }
    }
  else if (opt_labels)
    {
      if (opt_label_substr_match)
        {
          for (int i = 0; i < labels_count; i++)
            {
              if (xstrcasestr(header, labels_data[i]))
                {
                  return true;
                }
            }
        }
      else
        {
          for (int i = 0; i < labels_count; i++)
            {
              char * needle = labels_data[i];
              int const wlen = strlen(needle);
              if ((hlen == wlen) && ! strcasecmp(header, needle)) // strcasecmp is a linuxism
                {
                  return true;
                }
            }
        }
    }
  else if (opt_label_word)
    {
      char * needle = opt_label_word;
      if (opt_label_field)
        {
          strcpy(field_buffer + field_len + 1, needle);
          needle = field_buffer;
        }
      int const wlen = strlen(needle);
      char * hit = header;
      while (true)
        {
          hit = strstr(hit, needle);
          if (hit)
            {
              if (opt_label_field)
                {
                  /* check of field */
                  if (((hit == header) ||
                       (*(hit - 1) == ';')) &&
                      ((hit + wlen == header + hlen) ||
                       (*(hit + wlen) == ';')))
                    {
                      return true;
                    }
                }
              else
                {
                  /* check of full word */
                  if (((hit == header) ||
                       (! isalnum(*(hit - 1)))) &&
                      ((hit + wlen == header + hlen) ||
                       (! isalnum(*(hit + wlen)))))
                    {
                      return true;
                    }
                }
              ++hit;
            }
          else
            {
              break;
            }
        }
    }
  else if (opt_label_words)
    {
      for (int i = 0; i < labels_count; i++)
        {
          char * needle = labels_data[i];
          if (opt_label_field)
            {
              strcpy(field_buffer + field_len + 1, needle);
              needle = field_buffer;
            }
          int const wlen = strlen(needle);
          char * hit = header;
          while (true)
            {
              hit = strstr(hit, needle);
              if (hit)
                {
                  if (opt_label_field)
                    {
                      /* check of field */
                      if (((hit == header) ||
                           (*(hit - 1) == ';')) &&
                          ((hit + wlen == header + hlen) ||
                           (*(hit + wlen) == ';')))
                        {
                          return true;
                        }
                    }
                  else
                    {
                      /* check of full word */
                      if (((hit == header) ||
                           (! isalnum(*(hit - 1)))) &&
                          ((hit + wlen == header + hlen) ||
                           (! isalnum(*(hit + wlen)))))
                        {
                          return true;
                        }
                    }
                  ++hit;
                }
              else
                {
                  break;
                }
            }
        }
    }
  return false;
}


auto getseq(char * filename) -> void
{
  if ((! opt_fastqout) && (! opt_fastaout) &&
      (! opt_notmatched) && (! opt_notmatchedfq))
    {
      fatal("No output files specified");
    }

  if (opt_fastx_getseq)
    {
      if (! opt_label)
        {
          fatal("Missing label option");
        }
    }
  else if (opt_fastx_getsubseq)
    {
      if (! opt_label)
        {
          fatal("Missing label option");
        }

      if ((opt_subseq_start < 1) || (opt_subseq_end < 1))
        {
          fatal("The argument to options subseq_start and subseq_end must be at least 1");
        }

      if (opt_subseq_start > opt_subseq_end)
        {
          fatal("The argument to option subseq_start must be equal or less than to subseq_end");
        }
    }
  else if (opt_fastx_getseqs)
    {
      int label_options = 0;
      if (opt_label)
        {
          ++label_options;
        }
      if (opt_labels)
        {
          ++label_options;
        }
      if (opt_label_word)
        {
          ++label_options;
        }
      if (opt_label_words)
        {
          ++label_options;
        }

      if (label_options != 1)
        {
          fatal("Specify one label option (label, labels, label_word or label_words)");
        }

      if (opt_labels)
        {
          read_labels_file(opt_labels);
        }

      if (opt_label_words)
        {
          read_labels_file(opt_label_words);
        }
    }

  fastx_handle h1 = nullptr;

  h1 = fastx_open(filename);

  if (! h1)
    {
      fatal("Unrecognized file type (not proper FASTA or FASTQ format)");
    }

  if ((opt_fastqout || opt_notmatchedfq) && ! (h1->is_fastq || h1->is_empty))
    {
      fatal("Cannot write FASTQ output from FASTA input");
    }

  uint64_t const filesize = fastx_get_size(h1);

  FILE * fp_fastaout = nullptr;
  FILE * fp_fastqout = nullptr;
  FILE * fp_notmatched = nullptr;
  FILE * fp_notmatchedfq = nullptr;

  if (opt_fastaout)
    {
      fp_fastaout = fopen_output(opt_fastaout);
      if (! fp_fastaout)
        {
          fatal("Unable to open FASTA output file for writing");
        }
    }

  if (opt_fastqout)
    {
      fp_fastqout = fopen_output(opt_fastqout);
      if (! fp_fastqout)
        {
          fatal("Unable to open FASTQ output file for writing");
        }
    }

  if (opt_notmatched)
    {
      fp_notmatched = fopen_output(opt_notmatched);
      if (! fp_notmatched)
        {
          fatal("Unable to open FASTA output file (notmatched) for writing");
        }
    }

  if (opt_notmatchedfq)
    {
      fp_notmatchedfq = fopen_output(opt_notmatchedfq);
      if (! fp_notmatchedfq)
        {
          fatal("Unable to open FASTQ output file (notmatchedfq) for writing");
        }
    }

  progress_init("Extracting sequences", filesize);

  int64_t kept = 0;
  int64_t discarded = 0;

  while (fastx_next(h1, ! opt_notrunclabels, chrmap_no_change))
    {
      bool const match = test_label_match(h1);

      int64_t start = 1;
      int64_t end = fastx_get_sequence_length(h1);
      if (opt_fastx_getsubseq)
        {
          start = std::max(opt_subseq_start, start);
          end = std::min(opt_subseq_end, end);
        }
      int64_t const length = end - start + 1;

      if (match)
        {
          /* keep the sequence(s) */

          ++kept;

          if (opt_fastaout)
            {
              fasta_print_general(fp_fastaout,
                                  nullptr,
                                  fastx_get_sequence(h1) + start - 1,
                                  length,
                                  fastx_get_header(h1),
                                  fastx_get_header_length(h1),
                                  fastx_get_abundance(h1),
                                  kept,
                                  -1.0,
                                  -1,
                                  -1,
                                  nullptr,
                                  0.0);
            }

          if (opt_fastqout)
            {
              fastq_print_general(fp_fastqout,
                                  fastx_get_sequence(h1) + start - 1,
                                  length,
                                  fastx_get_header(h1),
                                  fastx_get_header_length(h1),
                                  fastx_get_quality(h1) + start - 1,
                                  fastx_get_abundance(h1),
                                  kept,
                                  -1.0);
            }
        }
      else
        {
          /* discard the sequence */

          ++discarded;

          if (opt_notmatched)
            {
              fasta_print_general(fp_notmatched,
                                  nullptr,
                                  fastx_get_sequence(h1) + start - 1,
                                  length,
                                  fastx_get_header(h1),
                                  fastx_get_header_length(h1),
                                  fastx_get_abundance(h1),
                                  discarded,
                                  -1.0,
                                  -1,
                                  -1,
                                  nullptr,
                                  0.0);
            }

          if (opt_notmatchedfq)
            {
              fastq_print_general(fp_notmatchedfq,
                                  fastx_get_sequence(h1) + start - 1,
                                  length,
                                  fastx_get_header(h1),
                                  fastx_get_header_length(h1),
                                  fastx_get_quality(h1) + start - 1,
                                  fastx_get_abundance(h1),
                                  discarded,
                                  -1.0);
            }
        }

      progress_update(fastx_get_position(h1));
    }

  progress_done();

  if (! opt_quiet)
    {
      fprintf(stderr,
              "%" PRId64 " of %" PRId64 " sequences extracted",
              kept,
              kept + discarded);
      if (kept + discarded > 0)
        {
          fprintf(stderr,
                  " (%.1lf%%)",
                  100.0 * kept / (kept + discarded));
        }
      fprintf(stderr, "\n");
    }

  if (opt_log)
    {
      fprintf(fp_log,
              "%" PRId64 " of %" PRId64 " sequences extracted",
              kept,
              kept + discarded);
      if (kept + discarded > 0)
        {
          fprintf(fp_log,
                  " (%.1lf%%)",
                  100.0 * kept / (kept + discarded));
        }
      fprintf(fp_log, "\n");
    }

  if (opt_fastaout)
    {
      fclose(fp_fastaout);
    }

  if (opt_fastqout)
    {
      fclose(fp_fastqout);
    }

  if (opt_notmatched)
    {
      fclose(fp_notmatched);
    }

  if (opt_notmatchedfq)
    {
      fclose(fp_notmatchedfq);
    }

  fastx_close(h1);

  if (opt_labels || opt_label_words)
    {
      free_labels();
    }
}


auto fastx_getseq() -> void
{
  getseq(opt_fastx_getseq);
}


auto fastx_getseqs() -> void
{
  getseq(opt_fastx_getseqs);
}


auto fastx_getsubseq() -> void
{
  getseq(opt_fastx_getsubseq);
}<|MERGE_RESOLUTION|>--- conflicted
+++ resolved
@@ -2,13 +2,13 @@
 
   VSEARCH5D: a modified version of VSEARCH
 
-  Copyright (C) 2016-2024, Akifumi S. Tanabe
+  Copyright (C) 2016-2025, Akifumi S. Tanabe
 
   Contact: Akifumi S. Tanabe
   https://github.com/astanabe/vsearch5d
 
   Original version of VSEARCH
-  Copyright (C) 2014-2024, Torbjorn Rognes, Frederic Mahe and Tomas Flouri
+  Copyright (C) 2014-2025, Torbjorn Rognes, Frederic Mahe and Tomas Flouri
   All rights reserved.
 
 
@@ -64,10 +64,7 @@
 /* Implement fastx_getseq, fastx_getseqs and fastx_getsubseq as described here:
    https://drive5.com/usearch/manual/cmd_fastx_getseqs.html                  */
 
-<<<<<<< HEAD
 #include "vsearch5d.h"
-=======
-#include "vsearch.h"
 #include "maps.h"
 #include <algorithm>  // std::max, std::min
 #include <cctype>  // isalnum
@@ -78,7 +75,6 @@
 #include <cstring>  // std::strlen, std::memset, std::strcpy, std::strstr
 #include <string.h>  // strdup, strcasecmp
 
->>>>>>> bc8e6d10
 
 static int labels_alloc = 0;
 static int labels_count = 0;
