--- conflicted
+++ resolved
@@ -2,18 +2,15 @@
 
   VSEARCH5D: a modified version of VSEARCH
 
-<<<<<<< HEAD
-  Copyright (C) 2016-2020, Akifumi S. Tanabe
+  Copyright (C) 2016-2021, Akifumi S. Tanabe
 
   Contact: Akifumi S. Tanabe
   https://github.com/astanabe/vsearch5d
 
   Original version of VSEARCH
-  Copyright (C) 2014-2020, Torbjorn Rognes, Frederic Mahe and Tomas Flouri
-=======
   Copyright (C) 2014-2021, Torbjorn Rognes, Frederic Mahe and Tomas Flouri
->>>>>>> 746f0fdb
   All rights reserved.
+
 
   This software is dual-licensed and available under a choice
   of one of two licenses, either under the terms of the GNU
