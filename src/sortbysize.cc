--- conflicted
+++ resolved
@@ -67,23 +67,14 @@
 #include <vector>
 
 
-<<<<<<< HEAD
-static struct sortinfo_size_s
-=======
 struct sortinfo_size_s
->>>>>>> d15b5cdd
 {
   unsigned int size;
   unsigned int seqno;
 };
 
 
-<<<<<<< HEAD
-
-int sortbysize_compare(const void * lhs_a, const void * rhs_b)
-=======
 auto sortbysize_compare(const void * lhs_a, const void * rhs_b) -> int
->>>>>>> d15b5cdd
 {
   auto * lhs = (struct sortinfo_size_s *) lhs_a;
   auto * rhs = (struct sortinfo_size_s *) rhs_b;
