--- conflicted
+++ resolved
@@ -2,13 +2,13 @@
 
   VSEARCH5D: a modified version of VSEARCH
 
-  Copyright (C) 2016-2024, Akifumi S. Tanabe
+  Copyright (C) 2016-2025, Akifumi S. Tanabe
 
   Contact: Akifumi S. Tanabe
   https://github.com/astanabe/vsearch5d
 
   Original version of VSEARCH
-  Copyright (C) 2014-2024, Torbjorn Rognes, Frederic Mahe and Tomas Flouri
+  Copyright (C) 2014-2025, Torbjorn Rognes, Frederic Mahe and Tomas Flouri
   All rights reserved.
 
 
@@ -61,13 +61,7 @@
 
 */
 
-<<<<<<< HEAD
 #include "vsearch5d.h"
-
-//#define SHOW_RUSAGE
-
-=======
-#include "vsearch.h"
 #include "city.h"
 #include "md5.h"
 #include "utils/maps.hpp"
@@ -87,7 +81,6 @@
 
 constexpr auto one_hundred_percent = 100UL;
 constexpr auto nighty_nine_percent = 99UL;
->>>>>>> bc8e6d10
 static const char * progress_prompt;
 static uint64_t progress_next;
 static uint64_t progress_size;
