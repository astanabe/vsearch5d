/*

  VSEARCH5D: a modified version of VSEARCH

  Copyright (C) 2016-2024, Akifumi S. Tanabe

  Contact: Akifumi S. Tanabe
  https://github.com/astanabe/vsearch5d

  Original version of VSEARCH
  Copyright (C) 2014-2024, Torbjorn Rognes, Frederic Mahe and Tomas Flouri
  All rights reserved.


  This software is dual-licensed and available under a choice
  of one of two licenses, either under the terms of the GNU
  General Public License version 3 or the BSD 2-Clause License.


  GNU General Public License version 3

  This program is free software: you can redistribute it and/or modify
  it under the terms of the GNU General Public License as published by
  the Free Software Foundation, either version 3 of the License, or
  (at your option) any later version.

  This program is distributed in the hope that it will be useful,
  but WITHOUT ANY WARRANTY; without even the implied warranty of
  MERCHANTABILITY or FITNESS FOR A PARTICULAR PURPOSE.  See the
  GNU General Public License for more details.

  You should have received a copy of the GNU General Public License
  along with this program.  If not, see <http://www.gnu.org/licenses/>.


  The BSD 2-Clause License

  Redistribution and use in source and binary forms, with or without
  modification, are permitted provided that the following conditions
  are met:

  1. Redistributions of source code must retain the above copyright
  notice, this list of conditions and the following disclaimer.

  2. Redistributions in binary form must reproduce the above copyright
  notice, this list of conditions and the following disclaimer in the
  documentation and/or other materials provided with the distribution.

  THIS SOFTWARE IS PROVIDED BY THE COPYRIGHT HOLDERS AND CONTRIBUTORS
  "AS IS" AND ANY EXPRESS OR IMPLIED WARRANTIES, INCLUDING, BUT NOT
  LIMITED TO, THE IMPLIED WARRANTIES OF MERCHANTABILITY AND FITNESS
  FOR A PARTICULAR PURPOSE ARE DISCLAIMED. IN NO EVENT SHALL THE
  COPYRIGHT HOLDER OR CONTRIBUTORS BE LIABLE FOR ANY DIRECT, INDIRECT,
  INCIDENTAL, SPECIAL, EXEMPLARY, OR CONSEQUENTIAL DAMAGES (INCLUDING,
  BUT NOT LIMITED TO, PROCUREMENT OF SUBSTITUTE GOODS OR SERVICES;
  LOSS OF USE, DATA, OR PROFITS; OR BUSINESS INTERRUPTION) HOWEVER
  CAUSED AND ON ANY THEORY OF LIABILITY, WHETHER IN CONTRACT, STRICT
  LIABILITY, OR TORT (INCLUDING NEGLIGENCE OR OTHERWISE) ARISING IN
  ANY WAY OUT OF THE USE OF THIS SOFTWARE, EVEN IF ADVISED OF THE
  POSSIBILITY OF SUCH DAMAGE.

*/

<<<<<<< HEAD
#include "vsearch5d.h"
=======
#include "vsearch.h"
#include "dynlibs.h"
#include <cstdio>  // std::FILE

>>>>>>> bc8e6d10

#ifdef HAVE_ZLIB_H
# ifdef _WIN32
const char gz_libname[] = "zlib1.dll";
HMODULE gz_lib;
# else
#  ifdef __APPLE__
const char gz_libname[] = "libz.dylib";
#  else
const char gz_libname[] = "libz.so.1";
#  endif
void * gz_lib;
# endif

gzFile ZEXPORT (*gzdopen_p) OF((int, const char *));
int ZEXPORT (*gzclose_p) OF((gzFile));
int ZEXPORT (*gzread_p) OF((gzFile, void *, unsigned));

#endif

#ifdef HAVE_BZLIB_H
# ifdef _WIN32
const char bz2_libname[] = "libbz2.dll";
HMODULE bz2_lib;
# else
#  ifdef __APPLE__
const char bz2_libname[] = "libbz2.dylib";
#  else
const char bz2_libname[] = "libbz2.so.1";
#  endif
void * bz2_lib;
# endif

BZFILE* (*BZ2_bzReadOpen_p)(int*, FILE*, int, int, void*, int);
void (*BZ2_bzReadClose_p)(int*, BZFILE*);
int (*BZ2_bzRead_p)(int*, BZFILE*, void*, int);

#endif

void dynlibs_open()
{
#ifdef HAVE_ZLIB_H
#ifdef _WIN32
  gz_lib = LoadLibraryA(gz_libname);
#else
  gz_lib = dlopen(gz_libname, RTLD_LAZY);
#endif
  if (gz_lib)
    {
      gzdopen_p = (gzFile (*)(int, const char*))
        arch_dlsym(gz_lib, "gzdopen");
      gzclose_p = (int (*)(gzFile))
        arch_dlsym(gz_lib, "gzclose");
      gzread_p = (int (*)(gzFile, void*, unsigned))
        arch_dlsym(gz_lib, "gzread");
      if (not (gzdopen_p && gzclose_p && gzread_p))
        {
          fatal("Invalid compression library (zlib)");
        }
    }
#endif

#ifdef HAVE_BZLIB_H
#ifdef _WIN32
  bz2_lib = LoadLibraryA(bz2_libname);
#else
  bz2_lib = dlopen(bz2_libname, RTLD_LAZY);
#endif
  if (bz2_lib)
    {
      BZ2_bzReadOpen_p = (BZFILE* (*)(int*, FILE*, int, int, void*, int))
        arch_dlsym(bz2_lib, "BZ2_bzReadOpen");
      BZ2_bzReadClose_p = (void (*)(int*, BZFILE*))
        arch_dlsym(bz2_lib, "BZ2_bzReadClose");
      BZ2_bzRead_p = (int (*)(int*, BZFILE*, void*, int))
        arch_dlsym(bz2_lib, "BZ2_bzRead");
      if (not (BZ2_bzReadOpen_p && BZ2_bzReadClose_p && BZ2_bzRead_p))
        {
          fatal("Invalid compression library (bz2)");
        }
    }
#endif
}

void dynlibs_close()
{
#ifdef HAVE_ZLIB_H
  if (gz_lib)
    {
#ifdef _WIN32
      FreeLibrary(gz_lib);
#else
      dlclose(gz_lib);
#endif
    }
  gz_lib = nullptr;
#endif

#ifdef HAVE_BZLIB_H
  if (bz2_lib)
    {
#ifdef _WIN32
      FreeLibrary(bz2_lib);
#else
      dlclose(bz2_lib);
#endif
    }
  bz2_lib = nullptr;
#endif
}<|MERGE_RESOLUTION|>--- conflicted
+++ resolved
@@ -2,13 +2,13 @@
 
   VSEARCH5D: a modified version of VSEARCH
 
-  Copyright (C) 2016-2024, Akifumi S. Tanabe
+  Copyright (C) 2016-2025, Akifumi S. Tanabe
 
   Contact: Akifumi S. Tanabe
   https://github.com/astanabe/vsearch5d
 
   Original version of VSEARCH
-  Copyright (C) 2014-2024, Torbjorn Rognes, Frederic Mahe and Tomas Flouri
+  Copyright (C) 2014-2025, Torbjorn Rognes, Frederic Mahe and Tomas Flouri
   All rights reserved.
 
 
@@ -61,14 +61,10 @@
 
 */
 
-<<<<<<< HEAD
 #include "vsearch5d.h"
-=======
-#include "vsearch.h"
 #include "dynlibs.h"
 #include <cstdio>  // std::FILE
 
->>>>>>> bc8e6d10
 
 #ifdef HAVE_ZLIB_H
 # ifdef _WIN32
