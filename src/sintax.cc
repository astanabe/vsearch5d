/*

  VSEARCH5D: a modified version of VSEARCH

  Copyright (C) 2016-2024, Akifumi S. Tanabe

  Contact: Akifumi S. Tanabe
  https://github.com/astanabe/vsearch5d

  Original version of VSEARCH
  Copyright (C) 2014-2024, Torbjorn Rognes, Frederic Mahe and Tomas Flouri
  All rights reserved.


  This software is dual-licensed and available under a choice
  of one of two licenses, either under the terms of the GNU
  General Public License version 3 or the BSD 2-Clause License.


  GNU General Public License version 3

  This program is free software: you can redistribute it and/or modify
  it under the terms of the GNU General Public License as published by
  the Free Software Foundation, either version 3 of the License, or
  (at your option) any later version.

  This program is distributed in the hope that it will be useful,
  but WITHOUT ANY WARRANTY; without even the implied warranty of
  MERCHANTABILITY or FITNESS FOR A PARTICULAR PURPOSE.  See the
  GNU General Public License for more details.

  You should have received a copy of the GNU General Public License
  along with this program.  If not, see <http://www.gnu.org/licenses/>.


  The BSD 2-Clause License

  Redistribution and use in source and binary forms, with or without
  modification, are permitted provided that the following conditions
  are met:

  1. Redistributions of source code must retain the above copyright
  notice, this list of conditions and the following disclaimer.

  2. Redistributions in binary form must reproduce the above copyright
  notice, this list of conditions and the following disclaimer in the
  documentation and/or other materials provided with the distribution.

  THIS SOFTWARE IS PROVIDED BY THE COPYRIGHT HOLDERS AND CONTRIBUTORS
  "AS IS" AND ANY EXPRESS OR IMPLIED WARRANTIES, INCLUDING, BUT NOT
  LIMITED TO, THE IMPLIED WARRANTIES OF MERCHANTABILITY AND FITNESS
  FOR A PARTICULAR PURPOSE ARE DISCLAIMED. IN NO EVENT SHALL THE
  COPYRIGHT HOLDER OR CONTRIBUTORS BE LIABLE FOR ANY DIRECT, INDIRECT,
  INCIDENTAL, SPECIAL, EXEMPLARY, OR CONSEQUENTIAL DAMAGES (INCLUDING,
  BUT NOT LIMITED TO, PROCUREMENT OF SUBSTITUTE GOODS OR SERVICES;
  LOSS OF USE, DATA, OR PROFITS; OR BUSINESS INTERRUPTION) HOWEVER
  CAUSED AND ON ANY THEORY OF LIABILITY, WHETHER IN CONTRACT, STRICT
  LIABILITY, OR TORT (INCLUDING NEGLIGENCE OR OTHERWISE) ARISING IN
  ANY WAY OUT OF THE USE OF THIS SOFTWARE, EVEN IF ADVISED OF THE
  POSSIBILITY OF SUCH DAMAGE.

*/

/*

  Implements the Sintax algorithm as described in Robert Edgar's preprint:

  Robert Edgar (2016)
  SINTAX: a simple non-Bayesian taxonomy classifier for 16S and ITS sequences
  BioRxiv, 074161
  doi: https://doi.org/10.1101/074161

  Further details:

  https://www.drive5.com/usearch/manual/cmd_sintax.html


  Note that due to the lack of details in the description, this implementation
  in vsearch is surely somewhat different from the one in usearch.

*/

<<<<<<< HEAD
#include "vsearch5d.h"
=======
#include "vsearch.h"
#include "bitmap.h"
#include "dbindex.h"
#include "maps.h"
#include "mask.h"
#include "minheap.h"
#include "tax.h"
#include "udb.h"
#include "unique.h"
#include <algorithm>  // std::min, std::max
#include <cstdint>  // int64_t, uint64_t
#include <cstdio>  // std::FILE, std::fprintf, std::fclose, std::size_t
#include <cstring>  // std::memset, std::strncmp, std::strcpy
#include <pthread.h>

>>>>>>> bc8e6d10

static struct searchinfo_s * si_plus;
static struct searchinfo_s * si_minus;
static pthread_t * pthread;

/* global constants/data, no need for synchronization */
static int tophits; /* the maximum number of hits to keep */
static int seqcount; /* number of database sequences */
static pthread_attr_t attr;
static fastx_handle query_fastx_h;

const int subset_size = 32;
const int bootstrap_count = 100;

/* global data protected by mutex */
static pthread_mutex_t mutex_input;
static pthread_mutex_t mutex_output;
static FILE * fp_tabbedout;
static int queries = 0;
static int classified = 0;


auto sintax_analyse(char * query_head,
                    int strand,
                    int * all_seqno,
                    int count) -> void
{
  int level_matchcount[tax_levels];
  int level_best[tax_levels];
  char * cand_level_name_start[bootstrap_count][tax_levels];
  int cand_level_name_len[bootstrap_count][tax_levels];

  /* Check number of successful bootstraps, must be at least half */

  bool const enough = count >= (bootstrap_count + 1) / 2;

  if (enough)
    {
      /* Find the most common name at each taxonomic rank,
         but with the same names at higher ranks. */

      for (int i = 0; i < count ; i++)
        {
          /* Split headers of all candidates by taxonomy ranks */

          int const seqno = all_seqno[i];
          int new_level_name_start[tax_levels];
          int new_level_name_len[tax_levels];
          tax_split(seqno, new_level_name_start, new_level_name_len);
          for (int k = 0; k < tax_levels; k++)
            {
              cand_level_name_start[i][k] = db_getheader(seqno) + new_level_name_start[k];
              cand_level_name_len[i][k] = new_level_name_len[k];
            }
        }

      bool cand_included[bootstrap_count];
      for (int i = 0; i < count; i++)
        cand_included[i] = true;

      /* Count matching names among candidates */

      for (int k = 0; k < tax_levels; k++)
        {
          level_best[k] = -1;
          level_matchcount[k] = 0;

          int cand_match[bootstrap_count];
          int cand_matchcount[bootstrap_count];
          for (int i = 0; i < count ; i++)
            {
              cand_match[i] = -1;
              cand_matchcount[i] = 0;
            }

          for (int i = 0; i < count ; i++)
            if (cand_included[i])
              for (int j = 0; j <= i ; j++)
                if (cand_included[j])
                  {
                    /* check match at current level */
                    if ((cand_level_name_len[i][k] == cand_level_name_len[j][k]) &&
                                  (strncmp(cand_level_name_start[i][k],
                                           cand_level_name_start[j][k],
                                           cand_level_name_len[i][k]) == 0))
                      {
                        cand_match[i] = j;
                        cand_matchcount[j]++;
                        break; /* stop at first match */
                      }
                  }

          for (int i = 0; i < count ; i++)
            if (cand_matchcount[i] > level_matchcount[k])
              {
                level_best[k] = i;
                level_matchcount[k] = cand_matchcount[i];
              }

          for (int i = 0; i < count; i++)
            if (cand_match[i] != level_best[k])
              cand_included[i] = false;
        }
    }

  /* write to tabbedout file */
  xpthread_mutex_lock(&mutex_output);
  fprintf(fp_tabbedout, "%s\t", query_head);

  queries++;

  if (enough)
    {
      classified++;

      bool comma = false;
      for (int j = 0; j < tax_levels; j++)
        {
          int const best = level_best[j];
          if (cand_level_name_len[best][j] > 0)
            {
              fprintf(fp_tabbedout,
                      "%s%c:%.*s(%.2f)",
                      (comma ? "," : ""),
                      tax_letters[j],
                      cand_level_name_len[best][j],
                      cand_level_name_start[best][j],
                      1.0 * level_matchcount[j] / count);
              comma = true;
            }
        }

      fprintf(fp_tabbedout, "\t%c", strand ? '-' : '+');

      if (opt_sintax_cutoff > 0.0)
        {
          fprintf(fp_tabbedout, "\t");
          bool comma = false;
          for (int j = 0; j < tax_levels; j++)
            {
              int const best = level_best[j];
              if ((cand_level_name_len[best][j] > 0) &&
                  (1.0 * level_matchcount[j] / count >= opt_sintax_cutoff))
                {
                  fprintf(fp_tabbedout,
                          "%s%c:%.*s",
                          (comma ? "," : ""),
                          tax_letters[j],
                          cand_level_name_len[best][j],
                          cand_level_name_start[best][j]);
                  comma = true;
                }
            }
        }
    }
  else
    {
      if (opt_sintax_cutoff > 0.0)
        {
          fprintf(fp_tabbedout, "\t\t");
        }
      else
        {
          fprintf(fp_tabbedout, "\t");
        }
    }

  fprintf(fp_tabbedout, "\n");
  xpthread_mutex_unlock(&mutex_output);
}

auto sintax_search_topscores(struct searchinfo_s * si) -> void
{
  /*
    Count the number of kmer hits in each database sequence and select
    the database sequence with the highest number of matching kmers.
    If several sequences have equally many kmer matches, choose one of
    them according to the following rules: By default, choose the
    shortest. If two are equally short, choose the one that comes
    first in the database.  If the sintax_random option is in effect,
    ties will instead be chosen randomly.
  */

  /* count kmer hits in the database sequences */
  const int indexed_count = dbindex_getcount();

  /* zero counts */
  memset(si->kmers, 0, indexed_count * sizeof(count_t));

  for (unsigned int i = 0; i < si->kmersamplecount; i++)
    {
      unsigned int const kmer = si->kmersample[i];
      unsigned char * bitmap = dbindex_getbitmap(kmer);

      if (bitmap)
        {
#ifdef __x86_64__
          if (ssse3_present)
            {
              increment_counters_from_bitmap_ssse3(si->kmers,
                                                   bitmap, indexed_count);
            }
          else
            {
              increment_counters_from_bitmap_sse2(si->kmers,
                                                  bitmap, indexed_count);
            }
#else
          increment_counters_from_bitmap(si->kmers, bitmap, indexed_count);
#endif
        }
      else
        {
          unsigned int * list = dbindex_getmatchlist(kmer);
          unsigned int const count = dbindex_getmatchcount(kmer);
          for (unsigned int j = 0; j < count; j++)
            {
              si->kmers[list[j]]++;
            }
        }
    }

  unsigned int tophits = 0;

  elem_t best;
  best.count = 0;
  best.seqno = 0;
  best.length = 0;

  for (int i = 0; i < indexed_count; i++)
    {
      count_t const count = si->kmers[i];
      unsigned int const seqno = dbindex_getmapping(i);
      unsigned int const length = db_getsequencelen(best.seqno);

      if (count > best.count)
        {
          best.count = count;
          best.seqno = seqno;
          best.length = length;
          tophits = 1;
        }
      else if (count == best.count)
        {
          if (opt_sintax_random)
            {
              tophits++;
              if (random_int(tophits) == 0)
                {
                  best.seqno = seqno;
                  best.length = length;
                }
            }
          else
            {
              if (length < best.length)
                {
                  best.seqno = seqno;
                  best.length = length;
                }
              else if (length == best.length)
                {
                  best.seqno = std::min(seqno, best.seqno);
                }
            }
        }
    }

  minheap_empty(si->m);
  if (best.count > 1) {
    minheap_add(si->m, &best);
  }
}

auto sintax_query(int64_t t) -> void
{
  int all_seqno[2][bootstrap_count];
  int boot_count[2] = {0, 0};
  unsigned int best_count[2] = {0, 0};
  int const qseqlen = si_plus[t].qseqlen;
  char * query_head = si_plus[t].query_head;

  auto * b = bitmap_init(qseqlen);

  for (int s = 0; s < opt_strand; s++)
    {
      struct searchinfo_s * si = s ? si_minus + t : si_plus + t;

      /* perform search */

      unsigned int kmersamplecount = 0;
      unsigned int * kmersample = nullptr;

      /* find unique kmers */
      unique_count(si->uh, opt_wordlength,
                   si->qseqlen, si->qsequence,
                   & kmersamplecount, & kmersample, MASK_NONE);

      /* perform 100 bootstraps */

      if (kmersamplecount >= subset_size)
        {
          for (int i = 0; i < bootstrap_count ; i++)
            {
              /* subsample 32 kmers */
              unsigned int kmersample_subset[subset_size];
              int subsamples = 0;
              bitmap_reset_all(b);
              for (int j = 0; j < subset_size ; j++)
                {
                  int64_t const x = random_int(kmersamplecount);
                  if (! bitmap_get(b, x))
                    {
                      kmersample_subset[subsamples++] = kmersample[x];
                      bitmap_set(b, x);
                    }
                }

              si->kmersamplecount = subsamples;
              si->kmersample = kmersample_subset;

              sintax_search_topscores(si);

              if (! minheap_isempty(si->m))
                {
                  elem_t const e = minheap_poplast(si->m);

                  all_seqno[s][boot_count[s]++] = e.seqno;

                  best_count[s] = std::max(e.count, best_count[s]);
                }
            }
        }
    }

  int best_strand = 0;

  if (opt_strand == 1)
    {
      best_strand = 0;
    }
  else
    {
      if (best_count[0] > best_count[1])
        {
          best_strand = 0;
        }
      else if (best_count[1] > best_count[0])
        {
          best_strand = 1;
        }
      else
        {
          if (boot_count[0] >= boot_count[1])
            {
              best_strand = 0;
            }
          else
            {
              best_strand = 1;
            }
        }
    }

  sintax_analyse(query_head,
                 best_strand,
                 all_seqno[best_strand],
                 boot_count[best_strand]);

  bitmap_free(b);
}

auto sintax_thread_run(int64_t t) -> void
{
  while (true)
    {
      xpthread_mutex_lock(&mutex_input);

      if (fastx_next(query_fastx_h,
                     ! opt_notrunclabels,
                     chrmap_no_change))
        {
          char * qhead = fastx_get_header(query_fastx_h);
          int const query_head_len = fastx_get_header_length(query_fastx_h);
          char * qseq = fastx_get_sequence(query_fastx_h);
          int const qseqlen = fastx_get_sequence_length(query_fastx_h);
          int const query_no = fastx_get_seqno(query_fastx_h);
          int const qsize = fastx_get_abundance(query_fastx_h);

          for (int s = 0; s < opt_strand; s++)
            {
              struct searchinfo_s * si = s ? si_minus + t : si_plus + t;

              si->query_head_len = query_head_len;
              si->qseqlen = qseqlen;
              si->query_no = query_no;
              si->qsize = qsize;
              si->strand = s;

              /* allocate more memory for header and sequence, if necessary */

              if (si->query_head_len + 1 > si->query_head_alloc)
                {
                  si->query_head_alloc = si->query_head_len + 2001;
                  si->query_head = (char *)
                    xrealloc(si->query_head, (size_t)(si->query_head_alloc));
                }

              if (si->qseqlen + 1 > si->seq_alloc)
                {
                  si->seq_alloc = si->qseqlen + 2001;
                  si->qsequence = (char *)
                    xrealloc(si->qsequence, (size_t)(si->seq_alloc));
                }
            }

          /* plus strand: copy header and sequence */
          strcpy(si_plus[t].query_head, qhead);
          strcpy(si_plus[t].qsequence, qseq);

          /* get progress as amount of input file read */
          uint64_t const progress = fastx_get_position(query_fastx_h);

          /* let other threads read input */
          xpthread_mutex_unlock(&mutex_input);

          /* minus strand: copy header and reverse complementary sequence */
          if (opt_strand > 1)
            {
              strcpy(si_minus[t].query_head, si_plus[t].query_head);
              reverse_complement(si_minus[t].qsequence,
                                 si_plus[t].qsequence,
                                 si_plus[t].qseqlen);
            }

          sintax_query(t);

          /* lock mutex for update of global data and output */
          xpthread_mutex_lock(&mutex_output);

          /* show progress */
          progress_update(progress);

          xpthread_mutex_unlock(&mutex_output);
        }
      else
        {
          xpthread_mutex_unlock(&mutex_input);
          break;
        }
    }
}

auto sintax_thread_init(struct searchinfo_s * si) -> void
{
  /* thread specific initialiation */
  si->uh = unique_init();
  si->kmers = (count_t *) xmalloc((seqcount * sizeof(count_t)) + 32);
  si->m = minheap_init(tophits);
  si->hits = nullptr;
  si->qsize = 1;
  si->query_head_alloc = 0;
  si->query_head = nullptr;
  si->seq_alloc = 0;
  si->qsequence = nullptr;
  si->nw = nullptr;
  si->s = nullptr;
}

auto sintax_thread_exit(struct searchinfo_s * si) -> void
{
  /* thread specific clean up */
  unique_exit(si->uh);
  minheap_exit(si->m);
  xfree(si->kmers);
  if (si->query_head)
    {
      xfree(si->query_head);
    }
  if (si->qsequence)
    {
      xfree(si->qsequence);
    }
}

auto sintax_thread_worker(void * vp) -> void *
{
  auto t = (int64_t) vp;
  sintax_thread_run(t);
  return nullptr;
}

auto sintax_thread_worker_run() -> void
{
  /* initialize threads, start them, join them and return */

  xpthread_attr_init(&attr);
  xpthread_attr_setdetachstate(&attr, PTHREAD_CREATE_JOINABLE);

  /* init and create worker threads, put them into stand-by mode */
  for (int t = 0; t < opt_threads; t++)
    {
      sintax_thread_init(si_plus + t);
      if (si_minus)
        {
          sintax_thread_init(si_minus + t);
        }
      xpthread_create(pthread + t, &attr,
                      sintax_thread_worker, (void *) (int64_t)t);
    }

  /* finish and clean up worker threads */
  for (int t = 0; t < opt_threads; t++)
    {
      xpthread_join(pthread[t], nullptr);
      sintax_thread_exit(si_plus + t);
      if (si_minus)
        {
          sintax_thread_exit(si_minus + t);
        }
    }

  xpthread_attr_destroy(&attr);
}

auto sintax() -> void
{
  /* tophits = the maximum number of hits we need to store */

  tophits = 1;

  /* open output files */

  if (! opt_db)
    {
      fatal("No database file specified with --db");
    }

  if (opt_tabbedout)
    {
      fp_tabbedout = fopen_output(opt_tabbedout);
      if (! fp_tabbedout)
        {
          fatal("Unable to open tabbedout output file for writing");
        }
    }
  else
    {
      fatal("No output file specified with --tabbedout");
    }

  /* check if db may be an UDB file */

  bool const is_udb = udb_detect_isudb(opt_db);

  if (is_udb)
    {
      udb_read(opt_db, true, true);
    }
  else
    {
      db_read(opt_db, 0);
    }

  seqcount = db_getsequencecount();

  if (! is_udb)
    {
      dbindex_prepare(1, opt_dbmask);
      dbindex_addallsequences(opt_dbmask);
    }

  /* prepare reading of queries */

  query_fastx_h = fastx_open(opt_sintax);

  /* allocate memory for thread info */

  si_plus = (struct searchinfo_s *) xmalloc(opt_threads *
                                            sizeof(struct searchinfo_s));
  if (opt_strand > 1)
    {
      si_minus = (struct searchinfo_s *) xmalloc(opt_threads *
                                                 sizeof(struct searchinfo_s));
    }
  else
    {
      si_minus = nullptr;
    }

  pthread = (pthread_t *) xmalloc(opt_threads * sizeof(pthread_t));

  /* init mutexes for input and output */
  xpthread_mutex_init(&mutex_input, nullptr);
  xpthread_mutex_init(&mutex_output, nullptr);

  /* run */

  progress_init("Classifying sequences", fastx_get_size(query_fastx_h));
  sintax_thread_worker_run();
  progress_done();

  if (! opt_quiet)
    {
      fprintf(stderr, "Classified %d of %d sequences", classified, queries);
      if (queries > 0)
        {
          fprintf(stderr, " (%.2f%%)", 100.0 * classified / queries);
        }
      fprintf(stderr, "\n");
    }

  if (opt_log)
    {
      fprintf(fp_log, "Classified %d of %d sequences", classified, queries);
      if (queries > 0)
        {
          fprintf(fp_log, " (%.2f%%)", 100.0 * classified / queries);
        }
      fprintf(fp_log, "\n");
    }

  /* clean up */

  xpthread_mutex_destroy(&mutex_output);
  xpthread_mutex_destroy(&mutex_input);

  xfree(pthread);
  xfree(si_plus);
  if (si_minus)
    {
      xfree(si_minus);
    }

  fastx_close(query_fastx_h);
  fclose(fp_tabbedout);

  dbindex_free();
  db_free();
}<|MERGE_RESOLUTION|>--- conflicted
+++ resolved
@@ -2,13 +2,13 @@
 
   VSEARCH5D: a modified version of VSEARCH
 
-  Copyright (C) 2016-2024, Akifumi S. Tanabe
+  Copyright (C) 2016-2025, Akifumi S. Tanabe
 
   Contact: Akifumi S. Tanabe
   https://github.com/astanabe/vsearch5d
 
   Original version of VSEARCH
-  Copyright (C) 2014-2024, Torbjorn Rognes, Frederic Mahe and Tomas Flouri
+  Copyright (C) 2014-2025, Torbjorn Rognes, Frederic Mahe and Tomas Flouri
   All rights reserved.
 
 
@@ -80,10 +80,7 @@
 
 */
 
-<<<<<<< HEAD
 #include "vsearch5d.h"
-=======
-#include "vsearch.h"
 #include "bitmap.h"
 #include "dbindex.h"
 #include "maps.h"
@@ -98,7 +95,6 @@
 #include <cstring>  // std::memset, std::strncmp, std::strcpy
 #include <pthread.h>
 
->>>>>>> bc8e6d10
 
 static struct searchinfo_s * si_plus;
 static struct searchinfo_s * si_minus;
