--- conflicted
+++ resolved
@@ -61,13 +61,8 @@
 
 */
 
-<<<<<<< HEAD
 #include "vsearch5d.h"
-=======
-#include "vsearch.h"
 #include <algorithm>  // std::max
-
->>>>>>> 46c87a23
 
 inline int fastq_get_qual_eestats(char q)
 {
