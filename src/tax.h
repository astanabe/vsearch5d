--- conflicted
+++ resolved
@@ -2,18 +2,14 @@
 
   VSEARCH5D: a modified version of VSEARCH
 
-<<<<<<< HEAD
   Copyright (C) 2016-2025, Akifumi S. Tanabe
 
   Contact: Akifumi S. Tanabe
   https://github.com/astanabe/vsearch5d
 
   Original version of VSEARCH
-=======
->>>>>>> 4dc3520a
   Copyright (C) 2014-2025, Torbjorn Rognes, Frederic Mahe and Tomas Flouri
   All rights reserved.
-
 
   This software is dual-licensed and available under a choice
   of one of two licenses, either under the terms of the GNU
