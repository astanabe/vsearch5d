--- conflicted
+++ resolved
@@ -2,17 +2,13 @@
 
   VSEARCH5D: a modified version of VSEARCH
 
-<<<<<<< HEAD
-  Copyright (C) 2016-2019, Akifumi S. Tanabe
+  Copyright (C) 2016-2020, Akifumi S. Tanabe
 
   Contact: Akifumi S. Tanabe
   https://github.com/astanabe/vsearch5d
 
   Original version of VSEARCH
-  Copyright (C) 2014-2019, Torbjorn Rognes, Frederic Mahe and Tomas Flouri
-=======
   Copyright (C) 2014-2020, Torbjorn Rognes, Frederic Mahe and Tomas Flouri
->>>>>>> 242ac584
   All rights reserved.
 
   This software is dual-licensed and available under a choice
