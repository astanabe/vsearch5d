--- conflicted
+++ resolved
@@ -2,18 +2,14 @@
 
   VSEARCH5D: a modified version of VSEARCH
 
-<<<<<<< HEAD
   Copyright (C) 2016-2025, Akifumi S. Tanabe
 
   Contact: Akifumi S. Tanabe
   https://github.com/astanabe/vsearch5d
 
   Original version of VSEARCH
-=======
->>>>>>> 4dc3520a
   Copyright (C) 2014-2025, Torbjorn Rognes, Frederic Mahe and Tomas Flouri
   All rights reserved.
-
 
   This software is dual-licensed and available under a choice
   of one of two licenses, either under the terms of the GNU
@@ -64,197 +60,17 @@
 
 */
 
-<<<<<<< HEAD
 #include "vsearch5d.h"
-#include "maps.h"
-#include <array>
-=======
-#include "vsearch.h"
 #include "utils/fatal.hpp"
 #include "utils/maps.hpp"
 #include <algorithm>  // std::max
->>>>>>> 4dc3520a
 #include <cinttypes>  // macros PRIu64 and PRId64
 #include <cstdint>  // int64_t, uint64_t
 #include <cstdio>  // std::FILE, std::fprintf, std::fclose, std::size_t
 #include <vector>
 
 
-<<<<<<< HEAD
-auto q2p(double quality_value) -> double
-{
-  static constexpr auto base = 10.0;
-  return std::pow(base, -quality_value / base);
-}
-
-
-auto fastq_stats() -> void
-{
-  auto input_handle = fastq_open(opt_fastq_stats);
-
-  auto const filesize = fastq_get_size(input_handle);
-
-  progress_init("Reading FASTQ file", filesize);
-
-  uint64_t seq_count = 0;
-  uint64_t symbols = 0;
-
-  int64_t read_length_alloc = 512;
-
-  auto * read_length_table = (uint64_t *) xmalloc(sizeof(uint64_t) * read_length_alloc);
-  memset(read_length_table, 0, sizeof(uint64_t) * read_length_alloc);
-
-  auto * qual_length_table = (uint64_t *) xmalloc(sizeof(uint64_t) * read_length_alloc * 256);
-  memset(qual_length_table, 0, sizeof(uint64_t) * read_length_alloc * 256);
-
-  auto * ee_length_table = (uint64_t *) xmalloc(sizeof(uint64_t) * read_length_alloc * 4);
-  memset(ee_length_table, 0, sizeof(uint64_t) * read_length_alloc * 4);
-
-  auto * q_length_table = (uint64_t *) xmalloc(sizeof(uint64_t) * read_length_alloc * 4);
-  memset(q_length_table, 0, sizeof(uint64_t) * read_length_alloc * 4);
-
-  auto * sumee_length_table = (double *) xmalloc(sizeof(double) * read_length_alloc);
-  memset(sumee_length_table, 0, sizeof(double) * read_length_alloc);
-
-  int64_t len_min = std::numeric_limits<long>::max();
-  int64_t len_max = 0;
-
-  auto qmin = std::numeric_limits<int>::max();
-  auto qmax = std::numeric_limits<int>::min();
-
-  std::vector<uint64_t> quality_chars(256);
-
-  while (fastq_next(input_handle, false, chrmap_upcase))
-    {
-      ++seq_count;
-
-      auto const len = static_cast<int64_t>(fastq_get_sequence_length(input_handle));
-      auto * q = fastq_get_quality(input_handle);
-
-      /* update length statistics */
-
-      if (len + 1 > read_length_alloc)
-        {
-          read_length_table = (uint64_t *) xrealloc(read_length_table,
-                                                   sizeof(uint64_t) * (len + 1));
-          memset(read_length_table + read_length_alloc, 0,
-                 sizeof(uint64_t) * (len + 1 - read_length_alloc));
-
-          qual_length_table = (uint64_t *) xrealloc(qual_length_table,
-                                                   sizeof(uint64_t) * (len + 1) * 256);
-          memset(qual_length_table + (256 * read_length_alloc), 0,
-                 sizeof(uint64_t) * (len + 1 - read_length_alloc) * 256);
-
-          ee_length_table = (uint64_t *) xrealloc(ee_length_table,
-                                                 sizeof(uint64_t) * (len + 1) * 4);
-          memset(ee_length_table + (4 * read_length_alloc), 0,
-                 sizeof(uint64_t) * (len + 1 - read_length_alloc) * 4);
-
-          q_length_table = (uint64_t *) xrealloc(q_length_table,
-                                                sizeof(uint64_t) * (len + 1) * 4);
-          memset(q_length_table + (4 * read_length_alloc), 0,
-                 sizeof(uint64_t) * (len + 1 - read_length_alloc) * 4);
-
-          sumee_length_table = (double *) xrealloc(sumee_length_table,
-                                                   sizeof(double) * (len + 1));
-          memset(sumee_length_table + read_length_alloc, 0,
-                 sizeof(double) * (len + 1 - read_length_alloc));
-
-          read_length_alloc = len + 1;
-        }
-
-      ++read_length_table[len];
-
-      len_min = std::min(len, len_min);
-      len_max = std::max(len, len_max);
-
-      /* update quality statistics */
-
-      symbols += len;
-
-      std::array<double, 4> const ee_limits = { 1.0, 0.5, 0.25, 0.1 };
-
-      double ee = 0.0;
-      int qmin_this = std::numeric_limits<int>::max();
-      for (int64_t i = 0; i < len; i++)
-        {
-          int const qc = q[i];
-
-          int const qual = qc - opt_fastq_ascii;
-          if ((qual < opt_fastq_qmin) || (qual > opt_fastq_qmax))
-            {
-              char * msg = nullptr;
-              if (xsprintf(& msg,
-                           "FASTQ quality value (%d) out of range (%" PRId64 "-%" PRId64 ").\n"
-                           "Please adjust the FASTQ quality base character or range with the\n"
-                           "--fastq_ascii, --fastq_qmin or --fastq_qmax options. For a complete\n"
-                           "diagnosis with suggested values, please run vsearch5d --fastq_chars file.",
-                           qual, opt_fastq_qmin, opt_fastq_qmax) > 0)
-                {
-                  fatal(msg);
-                }
-              else
-                {
-                  fatal("Out of memory");
-                }
-              xfree(msg);
-            }
-
-          ++quality_chars[qc];
-          qmin = std::min(qc, qmin);
-          qmax = std::max(qc, qmax);
-
-          ++qual_length_table[(256 * i) + qc];
-
-          ee += q2p(qual);
-
-          sumee_length_table[i] += ee;
-
-          for (int z = 0; z < 4; z++)
-            {
-              if (ee <= ee_limits[z])
-                {
-                  ++ee_length_table[(4 * i) + z];
-                }
-              else
-                {
-                  break;
-                }
-            }
-
-          qmin_this = std::min(qual, qmin_this);
-
-          for (int z = 0; z < 4; z++)
-            {
-              if (qmin_this > 5 * (z + 1))
-                {
-                  ++q_length_table[(4 * i) + z];
-                }
-              else
-                {
-                  break;
-                }
-            }
-        }
-
-      progress_update(fastq_get_position(input_handle));
-    }
-  progress_done();
-
-  /* compute various distributions */
-
-  std::vector<uint64_t> length_dist(len_max + 1);
-  std::vector<int64_t> symb_dist(len_max + 1);
-  std::vector<double> rate_dist(len_max + 1);
-  std::vector<double> avgq_dist(len_max + 1);
-  std::vector<double> avgee_dist(len_max + 1);
-  std::vector<double> avgp_dist(len_max + 1);
-
-  int64_t length_accum = 0;
-  int64_t symb_accum = 0;
-=======
 constexpr auto initial_memory_allocation = 512;
->>>>>>> 4dc3520a
 
 
 auto fastx_revcomp(struct Parameters const & parameters) -> void
