--- conflicted
+++ resolved
@@ -4,355 +4,18 @@
 
 ## Difference from VSEARCH
 
-The --idoffset argument was added. If you specify --idoffset N (N must be integer), the identity will be calculated based on the following definition.
+Firstly, the --fastq_join2 option was added. The --fastq_join option can be concatenated paired-end reads as shown below.
+
+> forward_read -> - padding - <- reverse_read
+
+However, the --fastq_join2 option can be concatenated paired-end reads like the following.
+
+> <- reverse_read - padding - forward_read ->
+
+Secondly, the --idoffset option was added. If you specify --idoffset N (N must be integer), the identity will be calculated based on the following definition.
 
 100 * (the number of matches - N) / (alignment length - N)
 
 This argument should be useful for clustering of non-overlapped paired-end reads as explained below.
 
-Assuming you constructed concatenated sequences like the following,
-
-<<<<<<< HEAD
-> <- reverse_read - padding - forward_read ->
-
-the clustered results will be OVERclustered because of padding sequence. In such cases, giving the length of padding sequence as idoffset will produce correctly clustered results. After the clustering, the representative or consensus sequences can be divided into forward and reverse parts using padding sequence.
-=======
-[VSEARCH binaries](https://github.com/torognes/vsearch/releases/latest) are provided for GNU/Linux on five 64-bit processor architectures: x86_64, POWER8 (ppc64le), ARMv8 (aarch64), little-endian 64-bit RISC-V (riscv64), and little-endian 64-bit MIPS (mips64el). Binaries are also provided for macOS (version 10.9 Mavericks or later) on Intel (x86_64) and Apple Silicon (ARMv8), as well as Windows (64-bit, version 7 or higher, on x86_64). VSEARCH contains native SIMD code for three processor architectures (SSE2/SSSE3, AltiVec/VMX/VSX, Neon). In addition, VSEARCH uses the SIMD Everywhere (SIMDe) library to enable building on riscv64, mips64el, and other little-endian architectures, but the performance may be lower than a native implementation.
-
-| CPU \ OS      | GNU/Linux     | macOS  | Windows   |
-| ------------- | :-----------: | :----: | :-------: |
-| x86_64        |  ✔            |  ✔     |  ✔        |
-| ARMv8         |  ✔            |  ✔     |           |
-| POWER8        |  ✔            |        |           |
-| RISC-V 64 LE  |  ✔            |        |           |
-| MIPS 64 LE    |  not tested   |        |           |
-
-Various packages, plugins and wrappers for VSEARCH are also available from other sources - see [below](https://github.com/torognes/vsearch#packages-plugins-and-wrappers).
-
-The source code compiles correctly with `gcc` (versions 4.8.5 to 14.0)
-and `llvm-clang` (3.8 to 19.0). The source code should also compile on
-[FreeBSD](https://www.freebsd.org/) and
-[NetBSD](https://www.netbsd.org/) systems.
-
-VSEARCH can directly read input query and database files that are compressed using gzip (.gz) and bzip2 (.bz2) if the zlib and bzip2 libraries are available.
-
-Most of the nucleotide based commands and options in USEARCH version 7 are supported, as well as some in version 8. The same option names as in USEARCH version 7 has been used in order to make VSEARCH an almost drop-in replacement. VSEARCH does not support amino acid sequences or local alignments. These features may be added in the future.
-
-## Getting Help
-
-If you can't find an answer in the [VSEARCH documentation](https://github.com/torognes/vsearch/releases/download/v2.30.0/vsearch_manual.pdf), please visit the [VSEARCH Web Forum](https://groups.google.com/forum/#!forum/vsearch-forum) to post a question or start a discussion.
-
-## Example
-
-In the example below, VSEARCH will identify sequences in the file database.fsa that are at least 90% identical on the plus strand to the query sequences in the file queries.fsa and write the results to the file alnout.txt.
-
-`./vsearch --usearch_global queries.fsa --db database.fsa --id 0.9 --alnout alnout.txt`
-
-## Download and install
-
-**Source distribution** To download the source distribution from a [release](https://github.com/torognes/vsearch/releases) and build the executable and the documentation, use the following commands:
-
-```
-wget https://github.com/torognes/vsearch/archive/v2.30.0.tar.gz
-tar xzf v2.30.0.tar.gz
-cd vsearch-2.30.0
-./autogen.sh
-./configure CFLAGS="-O2" CXXFLAGS="-O2"
-make ARFLAGS="cr"
-sudo make install
-```
-
-You may customize the installation directory using the `--prefix=DIR` option to `configure`. If the compression libraries [zlib](https://www.zlib.net) and/or [bzip2](https://www.sourceware.org/bzip2/) are installed on the system, they will be detected automatically and support for compressed files will be included in vsearch (see section **Dependencies** below). Support for compressed files may be disabled using the `--disable-zlib` and `--disable-bzip2` options to `configure`. A PDF version of the manual will be created from the `vsearch.1` manual file if `ps2pdf` is available, unless disabled using the `--disable-pdfman` option to `configure`. It is recommended to run configure with the options `CFLAGS="-O2"` and `CXXFLAGS="-O2"`. Other  options may also be applied to `configure`, please run `configure -h` to see them all. GNU autoconf (version 2.63 or later), automake and the GCC C++ (`g++`) compiler is required to build vsearch. Version 3.82 or later of `make` may be required on Linux, while version 3.81 is sufficient on macOS.
-
-Warning: Compiling the `align_simd.cc` file on x86_64 systems using the GNU C++ compiler version 9 or later with the `-O3` optimization option on may result in incorrect code that may cause bad alignments in some circumstances. This was due to the `-ftree-partial-pre` optimization enabled by `-O3`. A compiler pragma has been inserted in the code to specifically turn off this optimization for the affected code. Using `-O3` should be safe.
-
-To build VSEARCH on Debian and similar Linux distributions (Ubuntu etc) you'll need the following packages: autoconf, automake, g++, ghostscript, groff, libbz2-dev, make, zlib1g-dev. Include libsimde-dev to build on riscv64 or mips64el.
-
-To build VSEARCH on Fedora and similar Linux distributions (RHEL, Centos etc) you'll need the following packages: autoconf, automake, bzip2-devel, gcc-c++, ghostscript, groff-base, make, zlib-devel.
-
-Instead of downloading the source distribution as a compressed archive, you could clone the repo and build it as shown below. The options to `configure` as described above are still valid.
-
-```
-git clone https://github.com/torognes/vsearch.git
-cd vsearch
-./autogen.sh
-./configure CFLAGS="-O2" CXXFLAGS="-O2"
-make ARFLAGS="cr"
-sudo make install
-```
-
-**Binary distribution**: Starting with version 1.4.0, binary distribution files containing pre-compiled binaries as well as the documentation will be made available as part of each [release](https://github.com/torognes/vsearch/releases). The included executables include support for input files compressed by zlib and bzip2 (with files usually ending in `.gz` or `.bz2`).
-
-Binary distributions are provided for x86-64 systems running GNU/Linux, macOS (version 10.7 or higher) or Windows (64-bit, version 7 or higher), 64-bit AMDv8 (aarch64) systems running GNU/Linux or macOS, as well as POWER8 (ppc64le), 64-bit little-endian RISC-V (risv64), and 64-bit little endian MIPS (mips64el) systems running GNU/Linux. A universal macOS binary is also provided. In addition, an x86_64 binary built for the discontinued RHEL 7 and CentOS 7 linux distributions is provided. The other Linux binaries are built on Debian 11 (oldstable, Bullseye). Static binaries are available for all Linux architectures except x86_64, these can be used on systems that do not have all the necessary libraries installed. The Windows binary was built with cross compilation using [Mingw-w64](http://mingw-w64.org/).
-
-Download the appropriate executable for your system using the following commands if you are using a Linux or macOS system:
-
-```sh
-wget https://github.com/torognes/vsearch/releases/download/v{VERSION}/vsearch-{VERSION}-{OS}-{ARCH}.tar.gz
-tar xzf vsearch-{VERSION}-{OS}-{ARCH}.tar.gz
-```
-
-Replace `{VERSION}` with the VSEARCH version number (e.g. `2.30.0`), `{OS}` with the target operating system (`linux` or `macos`), and `{ARCH}` with the architecture (`x86_64`, `aarch64`, `ppc64le`, `riscv64`, or `mips64el`). You could add `-static` after `{ARCH}` to get a statically compiled version for Linux (except x86_64). The name of the binary for the RHEL 7 and CentOS 7 Linux distributions ends in `-ubi7`.
-
-Or, if you are using Windows, download and extract (unzip) the contents of this file:
-
-```
-https://github.com/torognes/vsearch/releases/download/v{VERSION}/vsearch-{VERSION}-win-x86_64.zip
-```
-
-**Linux and Mac**: You will now have the binary distribution in a folder called `vsearch-{VERSION}-{OS}-{ARCH}` in which you will find three subfolders `bin`, `man` and `doc`. We recommend making a copy or a symbolic link to the vsearch binary `bin/vsearch` in a folder included in your `$PATH`, and a copy or a symbolic link to the vsearch man page `man/vsearch.1` in a folder included in your `$MANPATH`. The PDF version of the manual is available in `doc/vsearch_manual.pdf`.
-
-**Windows**: You will now have the binary distribution in a folder
-called `vsearch-{VERSION}-win-x86_64`. The vsearch executable is called
-`vsearch.exe`. The manual in PDF format is called
-`vsearch_manual.pdf`. If you want to be able to call `vsearch.exe`
-from any command prompt window, you can put the VSEARCH executable in
-a folder (for instance `C:\Users\<yourname>\bin`), and add the new
-folder to the user `Path`: open the `Environment Variables` window by
-searching for it in the Start menu, `Edit` user variables, add
-`;C:\Users\<yourname>\bin` to the end of the `Path` variable, and save
-your changes. The windows distribution also includes the `libbz2.dll`
-and `zlib1.dll` files required for reading compressed input
-files. These DLL's have been obtained for mingw-w64 from the MSYS2
-platform.
-
-**Documentation:** The VSEARCH user's manual is available in the `man` folder in the form of a [man page](https://github.com/torognes/vsearch/blob/master/man/vsearch.1). A pdf version ([vsearch_manual.pdf](https://github.com/torognes/vsearch/releases/download/v2.30.0/vsearch_manual.pdf)) will be generated by `make`. To install the manpage manually, copy the `vsearch.1` file or a create a symbolic link to `vsearch.1` in a folder included in your `$MANPATH`. The manual in both formats is also available with the binary distribution. The manual in PDF form ([vsearch_manual.pdf](https://github.com/torognes/vsearch/releases/download/v2.30.0/vsearch_manual.pdf)) is also attached to the latest [release](https://github.com/torognes/vsearch/releases).
-
-
-## Packages, plugins, and wrappers
-
-**Conda package** Thanks to the [BioConda](https://bioconda.github.io/) team, there is now a [vsearch package](https://anaconda.org/bioconda/vsearch) in [Conda](https://conda.io/).
-
-**Debian package** Thanks to the [Debian Med](https://www.debian.org/devel/debian-med/) team, there is now a [vsearch](https://packages.debian.org/sid/vsearch) package in [Debian](https://www.debian.org/).
-
-**FreeBSD ports package** Thanks to [Jason Bacon](https://github.com/outpaddling), a [vsearch](https://www.freebsd.org/cgi/ports.cgi?query=vsearch&stype=all) [FreeBSD ports](https://www.freebsd.org/ports/) package is available. Install the binary package with `pkg install vsearch`, or build from source with additional optimizations.
-
-**Galaxy wrapper** Thanks to the work of the [Intergalactic Utilities Commission](https://wiki.galaxyproject.org/IUC) members, VSEARCH is now part of the [Galaxy ToolShed](https://toolshed.g2.bx.psu.edu/view/iuc/vsearch/).
-
-**Homebrew package** Thanks to [Torsten Seeman](https://github.com/tseemann), a [vsearch package](https://formulae.brew.sh/formula/vsearch) for [Homebrew](http://brew.sh/) has been made.
-
-**Pkgsrc package** Thanks to [Jason Bacon](https://github.com/outpaddling), a vsearch [pkgsrc](https://www.pkgsrc.org) package is available for NetBSD and other UNIX-like systems. Install the binary package with `pkgin install vsearch`, or build from source with additional optimizations.
-
-**QIIME 2 plugin** Thanks to the [QIIME 2](https://github.com/qiime2) team, there is now a plugin called [q2-vsearch](https://github.com/qiime2/q2-vsearch) for [QIIME 2](https://qiime2.org).
-
-
-## Converting output to a biom file for use in QIIME and other software
-
-With the `from-uc`command in [biom](http://biom-format.org/) 2.1.5 or later, it is possible to convert data in a `.uc` file produced by vsearch into a biom file that can be read by QIIME and other software. It is described [here](https://gist.github.com/gregcaporaso/f3c042e5eb806349fa18).
-
-Please note that VSEARCH version 2.2.0 and later are able to directly output OTU tables in biom 1.0 format as well as the classic and mothur formats.
-
-
-## Implementation details and initial assessment
-
-Please see the paper for details:
-
-Rognes T, Flouri T, Nichols B, Quince C, Mahé F. (2016) VSEARCH: a versatile open source tool for metagenomics. PeerJ 4:e2584
-doi: [10.7717/peerj.2584](https://doi.org/10.7717/peerj.2584)
-
-
-## Dependencies
-
-Compiling VSEARCH requires either GCC (`g++`) or `clang`, `make` and the autotools (`ui-auto` on Debian-based distributions). Optionally, the header files for the following two optional libraries are required if support for gzip and bzip2 compressed FASTA and FASTQ input files is needed:
-
-* libz (zlib library) (`zlib.h` header file, available as `zlib1g-dev` on Debian-based distributions) (optional)
-* libbz2 (bzip2lib library) (`bzlib.h` header file, available as `libbz2-dev`on Debian-based distributions) (optional)
-
-VSEARCH will automatically check whether these libraries are available and load them dynamically.
-
-On Windows these libraries are called `zlib1.dll` and `libbz2.dll`. These DLL's are included with the released distribution of vsearch 2.27.0 and later.
-
-To create the PDF file with the manual the ps2pdf tool is required. It is part of the `ghostscript` package.
-
-
-## VSEARCH license and third party licenses
-
-The VSEARCH code is dual-licensed either under the GNU General Public License version 3 or under the BSD 2-clause license. Please see LICENSE.txt for details.
-
-VSEARCH includes code from several other projects. We thank the authors for making their source code available.
-
-VSEARCH includes code from Google's [CityHash project](https://github.com/google/cityhash) by Geoff Pike and Jyrki Alakuijala, providing some excellent hash functions available under a MIT license.
-
-VSEARCH includes code derived from Tatusov and Lipman's DUST program that is in the public domain.
-
-VSEARCH includes public domain code written by Alexander Peslyak for the MD5 message digest algorithm.
-
-VSEARCH includes public domain code written by Steve Reid and others for the SHA1 message digest algorithm.
-
-The VSEARCH distribution includes code from GNU Autoconf which normally is available under the GNU General Public License, but may be distributed with the special autoconf configure script exception.
-
-VSEARCH may include code from the [zlib](https://www.zlib.net) library copyright Jean-loup Gailly and Mark Adler, distributed under the [zlib license](https://www.zlib.net/zlib_license.html).
-
-VSEARCH may include code from the [bzip2](https://www.sourceware.org/bzip2/) library copyright Julian R. Seward, distributed under a BSD-style license.
-
-
-## Code
-
-The code is written mostly in C++.
-
-File | Description
----|---
-**align_simd.cc** | SIMD parallel global alignment of 1 query with 8 database sequences
-**allpairs.cc** | All-vs-all optimal global pairwise alignment (no heuristics)
-**arch.cc** | Architecture specific code (Mac/Linux)
-**attributes.cc** | Extraction and printing of attributes in FASTA headers
-**bitmap.cc** | Implementation of bitmaps
-**chimera.cc** | Chimera detection
-**city.cc** | CityHash code
-**cluster.cc** | Clustering (cluster\_fast and cluster\_smallmem)
-**cpu.cc** | Code dependent on specific cpu features (e.g. ssse3)
-**cut.cc** | Restriction site cutting
-**db.cc** | Handles the database file read, access etc
-**dbhash.cc** | Database hashing for exact searches
-**dbindex.cc** | Indexes the database by identifying unique kmers in the sequences
-**derep.cc** | Dereplication, full-length
-**derep_prefix.cc** | Dereplication, prefix
-**derep_smallmem.cc** | Dereplication, small memory usage
-**dynlibs.cc** | Dynamic loading of compression libraries
-**eestats.cc** | Produce statistics for fastq_eestats command
-**fasta.cc** | FASTA file parser
-**fasta2fastq.cc** | FASTA to FASTQ conversion
-**fastq.cc** | FASTQ file parser
-**fastq_chars.cc** | FASTQ statistics
-**fastq_join.cc** | FASTQ paired-end reads joining
-**fastqops.cc** | FASTQ file statistics etc
-**fastx.cc** | Detection of FASTA and FASTQ files, wrapper for FASTA and FASTQ parsers
-**filter.cc** | Trimming and filtering of sequences in FASTA and FASTQ files
-**getseq.cc** | Extraction of sequences based on header labels
-**kmerhash.cc** | Hash for kmers used by paired-end read merger
-**linmemalign.cc** | Linear memory global sequence aligner
-**maps.cc** | Various character mapping arrays
-**mask.cc** | Masking (DUST)
-**md5.c** | MD5 message digest
-**mergepairs.cc** | Paired-end read merging
-**minheap.cc** | A minheap implementation for the list of top kmer matches
-**msa.cc** | Simple multiple sequence alignment and consensus sequence computation for clusters
-**orient.cc** | Orient direction of sequences based on reference database
-**otutable.cc** | Generate OTU tables in various formats
-**rereplicate.cc** | Rereplication
-**results.cc** | Output results in various formats (alnout, userout, blast6, uc)
-**search.cc** | Implements search using global alignment
-**search_exact.cc** | Exact search functions
-**searchcore.cc** | Core search functions for searching, clustering and chimera detection
-**sff_convert.cc** | SFF to FASTQ file conversion
-**sha1.c** | SHA1 message digest
-**showalign.cc** | Output an alignment in a human-readable way given a CIGAR-string and the sequences
-**shuffle.cc** | Shuffle sequences
-**sintax.cc** | Taxonomic classification using Sintax method
-**sortbylength.cc** | Code for sorting by length
-**sortbysize.cc** | Code for sorting by size (abundance)
-**subsample.cc** | Subsampling reads from a FASTA file
-**tax.cc** | Taxonomy information parsing
-**udb.cc** | UDB database file handling
-**unique.cc** | Find unique kmers in a sequence
-**userfields.cc** | Code for parsing the userfields option argument
-**util.cc** | Various common utility functions
-**vsearch.cc** | Main program file, general initialization, reads arguments and parses options, writes info.
-**utils/maps.cc** | Utilities, maps for encoding of nucleotides
-**utils/seqcmp.cc** | Utilities, sequence comparison
-
-VSEARCH may be compiled with zlib or bzip2 integration that allows it to read compressed FASTA files. The [zlib](http://www.zlib.net/) and the [bzip2](https://www.sourceware.org/bzip2/) libraries are needed for this.
-
-
-## Bugs
-
-All bug reports are highly appreciated.
-You may submit a bug report here on GitHub as an [issue](https://github.com/torognes/vsearch/issues) (preferred),
-you could post a message on the [VSEARCH Web Forum](https://groups.google.com/forum/#!forum/vsearch-forum)
-or you could send an email to [torognes@ifi.uio.no](mailto:torognes@ifi.uio.no?subject=bug_in_vsearch).
-
-
-## Limitations
-
-VSEARCH is designed for rather short sequences, and will be slow when sequences are longer than about 5,000 bp. This is because it always performs optimal global alignment on selected sequences.
-
-
-## The VSEARCH team
-
-The main contributors to VSEARCH:
-
-* Torbj&oslash;rn Rognes <torognes@ifi.uio.no> (Coding, testing, documentation, evaluation)
-* Fr&eacute;d&eacute;ric Mah&eacute; <mahe@rhrk.uni-kl.de> (Documentation, testing, feature suggestions)
-* Tom&aacute;&scaron; Flouri <tomas.flouri@h-its.org> (Coding, testing)
-* Christopher Quince <c.quince@warwick.ac.uk> (Initiator, feature suggestions, evaluation)
-* Ben Nichols <b.nichols.1@research.gla.ac.uk> (Evaluation)
-
-
-## Acknowledgements
-
-Special thanks to the following people for patches, suggestions, computer access etc:
-
-* Davide Albanese
-* Colin Brislawn
-* Michael R. Crusoe
-* Jeff Epler
-* Christopher M. Sullivan
-* Andreas Tille
-* Sarah Westcott
-
-
-## Citing VSEARCH
-
-Please cite the following publication if you use VSEARCH:
-
-Rognes T, Flouri T, Nichols B, Quince C, Mahé F. (2016) VSEARCH: a versatile open source tool for metagenomics. PeerJ 4:e2584.
-doi: [10.7717/peerj.2584](https://doi.org/10.7717/peerj.2584)
-
-Please note that citing any of the underlying algorithms, e.g. UCHIME, may also be appropriate.
-
-
-## Test datasets
-
-Test datasets (found in the separate vsearch-data repository) were
-obtained from
-the BioMarks project (Logares et al. 2014),
-the [TARA OCEANS project](https://oceans.taraexpeditions.org/en/) (Karsenti et al. 2011)
-and the [Protist Ribosomal Reference Database (PR<sup>2</sup>)](https://github.com/pr2database/pr2database) (Guillou et al. 2013).
-
-
-## References
-
-* Edgar RC (2010)
-**Search and clustering orders of magnitude faster than BLAST.**
-*Bioinformatics*, 26 (19): 2460-2461.
-doi:[10.1093/bioinformatics/btq461](https://doi.org/10.1093/bioinformatics/btq461)
-
-* Edgar RC (2016)
-**SINTAX: a simple non-Bayesian taxonomy classifier for 16S and ITS sequences.**
-*bioRxiv*.
-doi:[10.1101/074161](https://doi.org/10.1101/074161)
-
-* Edgar RC (2016)
-**UNOISE2: improved error-correction for Illumina 16S and ITS amplicon sequencing.**
-*bioRxiv*.
-doi:[10.1101/081257](https://doi.org/10.1101/081257)
-
-* Edgar RC, Flyvbjerg H (2015)
-**Error filtering, pair assembly and error correction for next-generation sequencing reads.**
-*Bioinformatics*, 31 (21): 3476-3482.
-doi:[10.1093/bioinformatics/btv401](https://doi.org/10.1093/bioinformatics/btv401)
-
-* Edgar RC, Haas BJ, Clemente JC, Quince C, Knight R (2011)
-**UCHIME improves sensitivity and speed of chimera detection.**
-*Bioinformatics*, 27 (16): 2194-2200.
-doi:[10.1093/bioinformatics/btr381](https://doi.org/10.1093/bioinformatics/btr381)
-
-* Guillou L, Bachar D, Audic S, Bass D, Berney C, Bittner L, Boutte C, Burgaud G, de Vargas C, Decelle J, del Campo J, Dolan J, Dunthorn M, Edvardsen B, Holzmann M, Kooistra W, Lara E, Lebescot N, Logares R, Mahé F, Massana R, Montresor M, Morard R, Not F, Pawlowski J, Probert I, Sauvadet A-L, Siano R, Stoeck T, Vaulot D, Zimmermann P & Christen R (2013)
-**The Protist Ribosomal Reference database (PR2): a catalog of unicellular eukaryote Small Sub-Unit rRNA sequences with curated taxonomy.**
-*Nucleic Acids Research*, 41 (D1), D597-D604.
-doi:[10.1093/nar/gks1160](https://doi.org/10.1093/nar/gks1160)
-
-* Karsenti E, González Acinas S, Bork P, Bowler C, de Vargas C, Raes J, Sullivan M B, Arendt D, Benzoni F, Claverie J-M, Follows M, Jaillon O, Gorsky G, Hingamp P, Iudicone D, Kandels-Lewis S, Krzic U, Not F, Ogata H, Pesant S, Reynaud E G, Sardet C, Sieracki M E, Speich S, Velayoudon D, Weissenbach J, Wincker P & the Tara Oceans Consortium (2011)
-**A holistic approach to marine eco-systems biology.**
-*PLoS Biology*, 9(10), e1001177.
-doi:[10.1371/journal.pbio.1001177](https://doi.org/10.1371/journal.pbio.1001177)
-
-* Logares R, Audic S, Bass D, Bittner L, Boutte C, Christen R, Claverie J-M, Decelle J, Dolan J R, Dunthorn M, Edvardsen B, Gobet A, Kooistra W H C F, Mahé F, Not F, Ogata H, Pawlowski J, Pernice M C, Romac S, Shalchian-Tabrizi K, Simon N, Stoeck T, Santini S, Siano R, Wincker P, Zingone A, Richards T, de Vargas C & Massana R (2014) **The patterning of rare and abundant community assemblages in coastal marine-planktonic microbial eukaryotes.**
-*Current Biology*, 24(8), 813-821.
-doi:[10.1016/j.cub.2014.02.050](https://doi.org/10.1016/j.cub.2014.02.050)
-
-* Rognes T (2011)
-**Faster Smith-Waterman database searches by inter-sequence SIMD parallelisation.**
-*BMC Bioinformatics*, 12: 221.
-doi:[10.1186/1471-2105-12-221](https://doi.org/10.1186/1471-2105-12-221)
->>>>>>> bc8e6d10
+Assuming you constructed concatenated sequences by the --fastq_join2 option as shown in above, the clustered results will be OVERclustered without the --idoffset option because of padding sequence. In such cases, giving the length of padding sequence as idoffset will produce correctly clustered results. After the clustering, the representative or consensus sequences can be divided into forward and reverse parts using padding sequence.