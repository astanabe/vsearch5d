--- conflicted
+++ resolved
@@ -2,11 +2,7 @@
 # Process this file with autoconf to produce a configure script.
 
 AC_PREREQ([2.63])
-<<<<<<< HEAD
-AC_INIT([vsearch5d], [2.13.3], [akifumi.tanabe@gmail.com])
-=======
-AC_INIT([vsearch], [2.15.0], [torognes@ifi.uio.no])
->>>>>>> 242ac584
+AC_INIT([vsearch5d], [2.15.0], [akifumi.tanabe@gmail.com])
 AC_CANONICAL_TARGET
 AM_INIT_AUTOMAKE([subdir-objects])
 AC_LANG([C++])
@@ -66,22 +62,6 @@
   have_zlib=yes
 ])
 
-<<<<<<< HEAD
-=======
-have_ps2pdf=no
-AC_ARG_ENABLE(pdfman, AS_HELP_STRING([--disable-pdfman], [Disable PDF manual creation]))
-AS_IF([test "x$enable_pdfman" != "xno"], [
-  have_ps2pdf=yes
-  AC_CHECK_PROG(HAVE_PS2PDF, ps2pdf, yes, no)
-  if test "x$HAVE_PS2PDF" = "xno"; then
-    AC_MSG_WARN([*** ps2pdf is required to build a PDF version of the manual])
-    have_ps2pdf=no
-  fi
-])
-
-have_man_html=no
-
->>>>>>> 242ac584
 if test "x${have_pthreads}" = "xyes"; then
   AC_CHECK_HEADERS([pthread.h], [], [have_pthreads=no])
 fi
@@ -104,8 +84,6 @@
 AM_CONDITIONAL(HAVE_BZLIB, test "x${have_bzip2}" = "xyes")
 AM_CONDITIONAL(HAVE_ZLIB, test "x${have_zlib}" = "xyes")
 AM_CONDITIONAL(HAVE_PTHREADS, test "x${have_pthreads}" = "xyes")
-AM_CONDITIONAL(HAVE_PS2PDF, test "x${have_ps2pdf}" = "xyes")
-AM_CONDITIONAL(HAVE_MAN_HTML, test "x${have_man_html}" = "xyes")
 AM_CONDITIONAL(TARGET_PPC, test "x${target_ppc}" = "xyes")
 AM_CONDITIONAL(TARGET_AARCH64, test "x${target_aarch64}" = "xyes")
 AM_PROG_CC_C_O
